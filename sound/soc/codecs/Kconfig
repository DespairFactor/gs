# Helper to resolve issues with configs that have SPI enabled but I2C
# modular, meaning we can't build the codec driver in with I2C support.
# We use an ordered list of conditional defaults to pick the appropriate
# setting - SPI can't be modular so that case doesn't need to be covered.
config SND_SOC_I2C_AND_SPI
	tristate
	default m if I2C=m
	default y if I2C=y
	default y if SPI_MASTER=y

config SND_SOC_ALL_CODECS
	tristate "Build all ASoC CODEC drivers"
	select SND_SOC_88PM860X if MFD_88PM860X
	select SND_SOC_L3
	select SND_SOC_AB8500_CODEC if ABX500_CORE
	select SND_SOC_AC97_CODEC if SND_SOC_AC97_BUS
	select SND_SOC_AD1836 if SPI_MASTER
	select SND_SOC_AD193X if SND_SOC_I2C_AND_SPI
	select SND_SOC_AD1980 if SND_SOC_AC97_BUS
	select SND_SOC_AD73311
	select SND_SOC_ADAU1373 if I2C
	select SND_SOC_ADAV80X
	select SND_SOC_ADS117X
	select SND_SOC_AK4104 if SPI_MASTER
	select SND_SOC_AK4535 if I2C
	select SND_SOC_AK4641 if I2C
	select SND_SOC_AK4642 if I2C
	select SND_SOC_AK4671 if I2C
	select SND_SOC_ALC5623 if I2C
	select SND_SOC_ALC5632 if I2C
	select SND_SOC_CQ0093VC if MFD_DAVINCI_VOICECODEC
	select SND_SOC_CS42L51 if I2C
	select SND_SOC_CS42L52 if I2C
	select SND_SOC_CS42L73 if I2C
	select SND_SOC_CS4270 if I2C
	select SND_SOC_CS4271 if SND_SOC_I2C_AND_SPI
	select SND_SOC_CX20442
	select SND_SOC_DA7210 if I2C
	select SND_SOC_DA732X if I2C
	select SND_SOC_DA9055 if I2C
	select SND_SOC_DFBMCS320
	select SND_SOC_ISABELLE if I2C
	select SND_SOC_JZ4740_CODEC
	select SND_SOC_LM4857 if I2C
	select SND_SOC_LM49453 if I2C
	select SND_SOC_MAX98088 if I2C
	select SND_SOC_MAX98095 if I2C
	select SND_SOC_MAX9850 if I2C
	select SND_SOC_MAX9768 if I2C
	select SND_SOC_MAX9877 if I2C
	select SND_SOC_MC13783 if MFD_MC13XXX
	select SND_SOC_ML26124 if I2C
	select SND_SOC_OMAP_HDMI_CODEC if OMAP4_DSS_HDMI
	select SND_SOC_PCM3008
	select SND_SOC_RT5631 if I2C
	select SND_SOC_SGTL5000 if I2C
	select SND_SOC_SN95031 if INTEL_SCU_IPC
	select SND_SOC_SPDIF
	select SND_SOC_SSM2602 if SND_SOC_I2C_AND_SPI
	select SND_SOC_STA32X if I2C
	select SND_SOC_STA529 if I2C
	select SND_SOC_STAC9766 if SND_SOC_AC97_BUS
	select SND_SOC_TLV320AIC23 if I2C
	select SND_SOC_TLV320AIC26 if SPI_MASTER
	select SND_SOC_TLV320AIC32X4 if I2C
	select SND_SOC_TLV320AIC3X if I2C
	select SND_SOC_TPA6130A2 if I2C
	select SND_SOC_TLV320DAC33 if I2C
	select SND_SOC_TWL4030 if TWL4030_CORE
	select SND_SOC_TWL6040 if TWL6040_CORE
	select SND_SOC_UDA134X
	select SND_SOC_UDA1380 if I2C
	select SND_SOC_WL1273 if MFD_WL1273_CORE
	select SND_SOC_WM0010 if SPI_MASTER
	select SND_SOC_WM1250_EV1 if I2C
	select SND_SOC_WM2000 if I2C
	select SND_SOC_WM2200 if I2C
	select SND_SOC_WM5100 if I2C
	select SND_SOC_WM5102 if MFD_WM5102
	select SND_SOC_WM5110 if MFD_WM5110
	select SND_SOC_WM8350 if MFD_WM8350
	select SND_SOC_WM8400 if MFD_WM8400
	select SND_SOC_WM8510 if SND_SOC_I2C_AND_SPI
	select SND_SOC_WM8523 if I2C
	select SND_SOC_WM8580 if I2C
	select SND_SOC_WM8711 if SND_SOC_I2C_AND_SPI
	select SND_SOC_WM8727
	select SND_SOC_WM8728 if SND_SOC_I2C_AND_SPI
	select SND_SOC_WM8731 if SND_SOC_I2C_AND_SPI
	select SND_SOC_WM8737 if SND_SOC_I2C_AND_SPI
	select SND_SOC_WM8741 if SND_SOC_I2C_AND_SPI
	select SND_SOC_WM8750 if SND_SOC_I2C_AND_SPI
	select SND_SOC_WM8753 if SND_SOC_I2C_AND_SPI
	select SND_SOC_WM8770 if SPI_MASTER
	select SND_SOC_WM8776 if SND_SOC_I2C_AND_SPI
	select SND_SOC_WM8782
	select SND_SOC_WM8804 if SND_SOC_I2C_AND_SPI
	select SND_SOC_WM8900 if I2C
	select SND_SOC_WM8903 if I2C
	select SND_SOC_WM8904 if I2C
	select SND_SOC_WM8940 if I2C
	select SND_SOC_WM8955 if I2C
	select SND_SOC_WM8960 if I2C
	select SND_SOC_WM8961 if I2C
	select SND_SOC_WM8962 if I2C
	select SND_SOC_WM8971 if I2C
	select SND_SOC_WM8974 if I2C
	select SND_SOC_WM8978 if I2C
	select SND_SOC_WM8983 if SND_SOC_I2C_AND_SPI
	select SND_SOC_WM8985 if SND_SOC_I2C_AND_SPI
	select SND_SOC_WM8988 if SND_SOC_I2C_AND_SPI
	select SND_SOC_WM8990 if I2C
	select SND_SOC_WM8991 if I2C
	select SND_SOC_WM8993 if I2C
	select SND_SOC_WM8994 if MFD_WM8994
	select SND_SOC_WM8995 if SND_SOC_I2C_AND_SPI
	select SND_SOC_WM8996 if I2C
	select SND_SOC_WM9081 if I2C
	select SND_SOC_WM9090 if I2C
	select SND_SOC_WM9705 if SND_SOC_AC97_BUS
	select SND_SOC_WM9712 if SND_SOC_AC97_BUS
	select SND_SOC_WM9713 if SND_SOC_AC97_BUS
        help
          Normally ASoC codec drivers are only built if a machine driver which
          uses them is also built since they are only usable with a machine
          driver.  Selecting this option will allow these drivers to be built
          without an explicit machine driver for test and development purposes.

	  Support for the bus types used to access the codecs to be built must
	  be selected separately.

          If unsure select "N".

config SND_SOC_88PM860X
	tristate

config SND_SOC_ARIZONA
	tristate
	default y if SND_SOC_WM5102=y
	default y if SND_SOC_WM5110=y
	default m if SND_SOC_WM5102=m
	default m if SND_SOC_WM5110=m

config SND_SOC_WM_HUBS
	tristate
	default y if SND_SOC_WM8993=y || SND_SOC_WM8994=y
	default m if SND_SOC_WM8993=m || SND_SOC_WM8994=m

config SND_SOC_WM_ADSP
	tristate
<<<<<<< HEAD
	default y if SND_SOC_WM2200=y
=======
	default y if SND_SOC_WM5102=y
	default y if SND_SOC_WM2200=y
	default m if SND_SOC_WM5102=m
>>>>>>> 59fa4215
	default m if SND_SOC_WM2200=m

config SND_SOC_AB8500_CODEC
	tristate

config SND_SOC_AC97_CODEC
	tristate
	select SND_AC97_CODEC

config SND_SOC_AD1836
	tristate

config SND_SOC_AD193X
	tristate

config SND_SOC_AD1980
	tristate

config SND_SOC_AD73311
	tristate

config SND_SOC_ADAU1701
	select SND_SOC_SIGMADSP
	tristate

config SND_SOC_ADAU1373
	tristate

config SND_SOC_ADAV80X
	tristate

config SND_SOC_ADS117X
	tristate

config SND_SOC_AK4104
	tristate

config SND_SOC_AK4535
	tristate

config SND_SOC_AK4641
	tristate

config SND_SOC_AK4642
	tristate

config SND_SOC_AK4671
	tristate

config SND_SOC_ALC5623
       tristate
config SND_SOC_ALC5632
	tristate

config SND_SOC_CQ0093VC
	tristate

config SND_SOC_CS42L51
	tristate

config SND_SOC_CS42L52
	tristate

config SND_SOC_CS42L73
	tristate

# Cirrus Logic CS4270 Codec
config SND_SOC_CS4270
	tristate

# Cirrus Logic CS4270 Codec VD = 3.3V Errata
# Select if you are affected by the errata where the part will not function
# if MCLK divide-by-1.5 is selected and VD is set to 3.3V.  The driver will
# not select any sample rates that require MCLK to be divided by 1.5.
config SND_SOC_CS4270_VD33_ERRATA
	bool
	depends on SND_SOC_CS4270

config SND_SOC_CS4271
	tristate

config SND_SOC_CX20442
	tristate

config SND_SOC_JZ4740_CODEC
	tristate

config SND_SOC_L3
       tristate

config SND_SOC_DA7210
        tristate

config SND_SOC_DA732X
        tristate

config SND_SOC_DA9055
	tristate

config SND_SOC_DFBMCS320
	tristate

config SND_SOC_DMIC
	tristate

config SND_SOC_ISABELLE
        tristate

config SND_SOC_LM49453
	tristate

config SND_SOC_MAX98088
       tristate

config SND_SOC_MAX98095
       tristate

config SND_SOC_MAX9850
	tristate

config SND_SOC_OMAP_HDMI_CODEC
       tristate

config SND_SOC_PCM3008
       tristate

config SND_SOC_RT5631
	tristate

#Freescale sgtl5000 codec
config SND_SOC_SGTL5000
	tristate

config SND_SOC_SIGMADSP
	tristate
	select CRC32

config SND_SOC_SN95031
	tristate

config SND_SOC_SPDIF
	tristate

config SND_SOC_SSM2602
	tristate

config SND_SOC_STA32X
	tristate

config SND_SOC_STA529
	tristate

config SND_SOC_STAC9766
	tristate

config SND_SOC_TLV320AIC23
	tristate

config SND_SOC_TLV320AIC26
	tristate "TI TLV320AIC26 Codec support" if SND_SOC_OF_SIMPLE
	depends on SPI

config SND_SOC_TLV320AIC32X4
	tristate

config SND_SOC_TLV320AIC3X
	tristate

config SND_SOC_TLV320DAC33
	tristate

config SND_SOC_TWL4030
	select MFD_TWL4030_AUDIO
	tristate

config SND_SOC_TWL6040
	tristate

config SND_SOC_UDA134X
       tristate

config SND_SOC_UDA1380
        tristate

config SND_SOC_WL1273
	tristate

config SND_SOC_WM0010
	tristate

config SND_SOC_WM1250_EV1
	tristate

config SND_SOC_WM2000
	tristate

config SND_SOC_WM2200
	tristate

config SND_SOC_WM5100
	tristate

config SND_SOC_WM5102
	tristate

config SND_SOC_WM5110
	tristate

config SND_SOC_WM8350
	tristate

config SND_SOC_WM8400
	tristate

config SND_SOC_WM8510
	tristate

config SND_SOC_WM8523
	tristate

config SND_SOC_WM8580
	tristate

config SND_SOC_WM8711
	tristate

config SND_SOC_WM8727
	tristate

config SND_SOC_WM8728
	tristate

config SND_SOC_WM8731
	tristate

config SND_SOC_WM8737
	tristate

config SND_SOC_WM8741
	tristate

config SND_SOC_WM8750
	tristate

config SND_SOC_WM8753
	tristate

config SND_SOC_WM8770
	tristate

config SND_SOC_WM8776
	tristate

config SND_SOC_WM8782
	tristate

config SND_SOC_WM8804
	tristate

config SND_SOC_WM8900
	tristate

config SND_SOC_WM8903
	tristate

config SND_SOC_WM8904
	tristate

config SND_SOC_WM8940
        tristate

config SND_SOC_WM8955
	tristate

config SND_SOC_WM8960
	tristate

config SND_SOC_WM8961
	tristate

config SND_SOC_WM8962
	tristate

config SND_SOC_WM8971
	tristate

config SND_SOC_WM8974
	tristate

config SND_SOC_WM8978
	tristate

config SND_SOC_WM8983
	tristate

config SND_SOC_WM8985
	tristate

config SND_SOC_WM8988
	tristate

config SND_SOC_WM8990
	tristate

config SND_SOC_WM8991
	tristate

config SND_SOC_WM8993
	tristate

config SND_SOC_WM8994
	tristate

config SND_SOC_WM8995
	tristate

config SND_SOC_WM8996
	tristate

config SND_SOC_WM9081
	tristate

config SND_SOC_WM9090
	tristate

config SND_SOC_WM9705
	tristate

config SND_SOC_WM9712
	tristate

config SND_SOC_WM9713
	tristate

# Amp
config SND_SOC_LM4857
	tristate

config SND_SOC_MAX9768
	tristate

config SND_SOC_MAX9877
	tristate

config SND_SOC_MC13783
	tristate

config SND_SOC_ML26124
	tristate

config SND_SOC_TPA6130A2
	tristate<|MERGE_RESOLUTION|>--- conflicted
+++ resolved
@@ -148,13 +148,9 @@
 
 config SND_SOC_WM_ADSP
 	tristate
-<<<<<<< HEAD
-	default y if SND_SOC_WM2200=y
-=======
 	default y if SND_SOC_WM5102=y
 	default y if SND_SOC_WM2200=y
 	default m if SND_SOC_WM5102=m
->>>>>>> 59fa4215
 	default m if SND_SOC_WM2200=m
 
 config SND_SOC_AB8500_CODEC
