#!/bin/bash
# SPDX-License-Identifier: GPL-2.0

function exit_if_error {
  if [ $1 -ne 0 ]; then
    echo "ERROR: $2: retval=$1" >&2
    exit $1
  fi
}

EXPERIMENTAL_BUILD=${EXPERIMENTAL_BUILD:-0}
TRIM_NONLISTED_KMI=${TRIM_NONLISTED_KMI:-1}
LTO=${LTO:-thin}
KMI_SYMBOL_LIST_STRICT_MODE=${ENABLE_STRICT_KMI:-1}
DEFAULT_CONFIG="private/gs-google/build.config.slider"
DEVICE_KERNEL_BUILD_CONFIG=${DEVICE_KERNEL_BUILD_CONFIG:-${DEFAULT_CONFIG}}
GKI_KERNEL_PREBUILTS_DIR=
GKI_KERNEL_BUILD_CONFIG=
GKI_KERNEL_OUT_DIR=
CHECK_DIRTY_AOSP=0
if [ -z "${BUILD_KERNEL}" ]; then
  if [ "${EXPERIMENTAL_BUILD}" != "0" -o -n "${GKI_DEFCONFIG_FRAGMENT}" ]; then
    BUILD_KERNEL=1
  else
    CHECK_DIRTY_AOSP=1
    BUILD_KERNEL=0
  fi
fi

if [ "${BUILD_KERNEL}" = "0" ]; then
  USING_PREBUILTS=1
  GKI_KERNEL_PREBUILTS_DIR=$(readlink -m "prebuilts/boot-artifacts/kernel/")
else
  USING_PREBUILTS=
  if [ "${EXPERIMENTAL_BUILD}" != "0" ]; then
    GKI_KERNEL_OUT_DIR=android12-5.10-staging
    GKI_KERNEL_BUILD_CONFIG=common/build.config.gki.aarch64
  else
    GKI_KERNEL_OUT_DIR=android12-5.10
    GKI_KERNEL_BUILD_CONFIG=aosp/build.config.gki.aarch64
  fi
fi

if [ "${LTO}" = "none" ]; then
  echo "LTO=none requires disabling KMI_SYMBOL_STRICT_MODE. Setting to 0..."
  KMI_SYMBOL_LIST_STRICT_MODE=0
fi

if [ -n "${BUILD_ABI}" ]; then
  echo "The ABI update workflow has changed. Please read go/gki-p21-workflow"
  echo "  for instructions on updating ABI/symbol list."
  exit_if_error 1 "BUILD_ABI is deprecated"
fi

if [ "${BUILD_KERNEL}" = "0" ]; then
  if [ "${LTO}" = "none" ]; then
    echo "LTO=none requires BUILD_KERNEL=1, EXPERIMENTAL_BUILD=1, or"
    echo "  GKI_DEFCONFIG_FRAGMENT to be set."
    exit_if_error 1 "LTO=none requires building the kernel"
  elif [ -n "${GKI_DEFCONFIG_FRAGMENT}" -o \
            "${EXPERIMENTAL_BUILD}" != "0" ]; then
    echo "BUILD_KERNEL=0 is incompatible with EXPERIMENTAL_BUILD and"
    echo "  GKI_DEFCONFIG_FRAGMENT."
    exit_if_error 1 "Flags incompatible with BUILD_KERNEL detected"
  fi
fi

if [ "${EXPERIMENTAL_BUILD}" = "0" -a "${BUILD_KERNEL}" != "0" ]; then
  MANIFEST_SHA=$(cat .repo/manifests/default.xml | grep "path=\"aosp\"" |
		     sed -n "s/^.*revision=\"\([0-9a-fA-F]*\)\".*/\1/p")
  pushd aosp/ > /dev/null
    # Booting AOSP ToT does not always work; throw a warning to prevent this.
<<<<<<< HEAD
    LOCAL_MERGE_BASE=$(git merge-base HEAD aosp/android12-5.10)
=======
    LOCAL_MERGE_BASE=$(git merge-base HEAD aosp/android12-5.10-2021-09)
>>>>>>> 6313413e
    if [ -n "${LOCAL_MERGE_BASE}" -a \
            "${MANIFEST_SHA}" != "${LOCAL_MERGE_BASE}" ]; then
      echo "Your aosp/ directory appears to be synced to a point beyond the"
      echo "  latest AOSP merge point. This is not supported, currently, as"
      echo "  it is prone to errors. Please base any changes on the latest"
      echo "  merge point as specified in the manifest."
      exit_if_error 1 "aosp/ is not based on latest merge point"
    fi
  popd > /dev/null
fi

# These are for build.sh, so they should be exported.
export LTO
export KMI_SYMBOL_LIST_STRICT_MODE
export TRIM_NONLISTED_KMI
export BASE_OUT=${OUT_DIR:-out}/mixed/
export DIST_DIR=${DIST_DIR:-${BASE_OUT}/dist/}
export USING_PREBUILTS

DEVICE_KERNEL_BUILD_CONFIG=${DEVICE_KERNEL_BUILD_CONFIG} \
  GKI_KERNEL_BUILD_CONFIG=${GKI_KERNEL_BUILD_CONFIG} \
  GKI_KERNEL_OUT_DIR=${GKI_KERNEL_OUT_DIR} \
  GKI_KERNEL_PREBUILTS_DIR=${GKI_KERNEL_PREBUILTS_DIR} \
  GKI_DEFCONFIG_FRAGMENT=${GKI_DEFCONFIG_FRAGMENT} \
  ./build_mixed.sh

exit_if_error $? "Failed to create mixed build"

if [ -f ${GKI_KERNEL_PREBUILTS_DIR}/vmlinux ]; then
  SHA_FILE=vmlinux
else
  SHA_FILE=boot.img
fi

# If BUILD_KERNEL is not explicitly set, be sure that there are no aosp/
# changes not present in the prebuilt.
if [ "${CHECK_DIRTY_AOSP}" != "0" ]; then
  PREBUILTS_SHA=$(strings ${GKI_KERNEL_PREBUILTS_DIR}/${SHA_FILE} |
                     grep "Linux version 5.10" |
                     sed -n "s/^.*-g\([0-9a-f]\{12\}\)-.*/\1/p")
  pushd aosp/ > /dev/null
    # The AOSP sha can sometimes be longer than 12 characters; fix its length.
    AOSP_SHA=$(git log -1 --abbrev=12 --pretty="format:%h")
    if [ "${PREBUILTS_SHA}" != "${AOSP_SHA}" -o -n \
         "$(git --no-optional-locks status -uno --porcelain ||
            git diff-index --name-only HEAD)" ]; then
      echo "WARNING: There are aosp/ changes which are not in the prebuilts."
      echo "  Because you did not specify BUILD_KERNEL=0 or 1, $0"
      echo "  defaulted to building with the prebuilts. Please be aware that"
      echo "  your changes to aosp/ will not be present in the final images. If"
      echo "  you have made changes to aosp/, it is recommended to explicitly"
      echo "  set BUILD_KERNEL=0 if you wish to use the prebuilts, or to 1 if"
      echo "  you wish to build any local changes you may have."
    fi
  popd > /dev/null
fi<|MERGE_RESOLUTION|>--- conflicted
+++ resolved
@@ -70,11 +70,7 @@
 		     sed -n "s/^.*revision=\"\([0-9a-fA-F]*\)\".*/\1/p")
   pushd aosp/ > /dev/null
     # Booting AOSP ToT does not always work; throw a warning to prevent this.
-<<<<<<< HEAD
-    LOCAL_MERGE_BASE=$(git merge-base HEAD aosp/android12-5.10)
-=======
     LOCAL_MERGE_BASE=$(git merge-base HEAD aosp/android12-5.10-2021-09)
->>>>>>> 6313413e
     if [ -n "${LOCAL_MERGE_BASE}" -a \
             "${MANIFEST_SHA}" != "${LOCAL_MERGE_BASE}" ]; then
       echo "Your aosp/ directory appears to be synced to a point beyond the"
