/* linux/arch/arm/mach-exynos4/mct.c
 *
 * Copyright (c) 2011 Samsung Electronics Co., Ltd.
 *		http://www.samsung.com
 *
 * EXYNOS4 MCT(Multi-Core Timer) support
 *
 * This program is free software; you can redistribute it and/or modify
 * it under the terms of the GNU General Public License version 2 as
 * published by the Free Software Foundation.
*/

#include <linux/sched.h>
#include <linux/interrupt.h>
#include <linux/irq.h>
#include <linux/err.h>
#include <linux/clk.h>
#include <linux/clockchips.h>
#include <linux/cpu.h>
#include <linux/platform_device.h>
#include <linux/delay.h>
#include <linux/percpu.h>
#include <linux/of.h>
#include <linux/of_irq.h>
#include <linux/of_address.h>
#include <linux/clocksource.h>

#include <asm/mach/time.h>

#define EXYNOS4_MCTREG(x)		(x)
#define EXYNOS4_MCT_G_CNT_L		EXYNOS4_MCTREG(0x100)
#define EXYNOS4_MCT_G_CNT_U		EXYNOS4_MCTREG(0x104)
#define EXYNOS4_MCT_G_CNT_WSTAT		EXYNOS4_MCTREG(0x110)
#define EXYNOS4_MCT_G_COMP0_L		EXYNOS4_MCTREG(0x200)
#define EXYNOS4_MCT_G_COMP0_U		EXYNOS4_MCTREG(0x204)
#define EXYNOS4_MCT_G_COMP0_ADD_INCR	EXYNOS4_MCTREG(0x208)
#define EXYNOS4_MCT_G_TCON		EXYNOS4_MCTREG(0x240)
#define EXYNOS4_MCT_G_INT_CSTAT		EXYNOS4_MCTREG(0x244)
#define EXYNOS4_MCT_G_INT_ENB		EXYNOS4_MCTREG(0x248)
#define EXYNOS4_MCT_G_WSTAT		EXYNOS4_MCTREG(0x24C)
#define _EXYNOS4_MCT_L_BASE		EXYNOS4_MCTREG(0x300)
#define EXYNOS4_MCT_L_BASE(x)		(_EXYNOS4_MCT_L_BASE + (0x100 * x))
#define EXYNOS4_MCT_L_MASK		(0xffffff00)

#define MCT_L_TCNTB_OFFSET		(0x00)
#define MCT_L_ICNTB_OFFSET		(0x08)
#define MCT_L_TCON_OFFSET		(0x20)
#define MCT_L_INT_CSTAT_OFFSET		(0x30)
#define MCT_L_INT_ENB_OFFSET		(0x34)
#define MCT_L_WSTAT_OFFSET		(0x40)
#define MCT_G_TCON_START		(1 << 8)
#define MCT_G_TCON_COMP0_AUTO_INC	(1 << 1)
#define MCT_G_TCON_COMP0_ENABLE		(1 << 0)
#define MCT_L_TCON_INTERVAL_MODE	(1 << 2)
#define MCT_L_TCON_INT_START		(1 << 1)
#define MCT_L_TCON_TIMER_START		(1 << 0)

#define TICK_BASE_CNT	1

enum {
	MCT_INT_SPI,
	MCT_INT_PPI
};

enum {
	MCT_G0_IRQ,
	MCT_G1_IRQ,
	MCT_G2_IRQ,
	MCT_G3_IRQ,
	MCT_L0_IRQ,
	MCT_L1_IRQ,
	MCT_L2_IRQ,
	MCT_L3_IRQ,
	MCT_NR_IRQS,
};

static void __iomem *reg_base;
static unsigned long clk_rate;
static unsigned int mct_int_type;
static int mct_irqs[MCT_NR_IRQS];

struct mct_clock_event_device {
	struct clock_event_device evt;
	unsigned long base;
	char name[10];
};

static void exynos4_mct_write(unsigned int value, unsigned long offset)
{
	unsigned long stat_addr;
	u32 mask;
	u32 i;

	__raw_writel(value, reg_base + offset);

	if (likely(offset >= EXYNOS4_MCT_L_BASE(0))) {
		stat_addr = (offset & ~EXYNOS4_MCT_L_MASK) + MCT_L_WSTAT_OFFSET;
		switch (offset & EXYNOS4_MCT_L_MASK) {
		case MCT_L_TCON_OFFSET:
			mask = 1 << 3;		/* L_TCON write status */
			break;
		case MCT_L_ICNTB_OFFSET:
			mask = 1 << 1;		/* L_ICNTB write status */
			break;
		case MCT_L_TCNTB_OFFSET:
			mask = 1 << 0;		/* L_TCNTB write status */
			break;
		default:
			return;
		}
	} else {
		switch (offset) {
		case EXYNOS4_MCT_G_TCON:
			stat_addr = EXYNOS4_MCT_G_WSTAT;
			mask = 1 << 16;		/* G_TCON write status */
			break;
		case EXYNOS4_MCT_G_COMP0_L:
			stat_addr = EXYNOS4_MCT_G_WSTAT;
			mask = 1 << 0;		/* G_COMP0_L write status */
			break;
		case EXYNOS4_MCT_G_COMP0_U:
			stat_addr = EXYNOS4_MCT_G_WSTAT;
			mask = 1 << 1;		/* G_COMP0_U write status */
			break;
		case EXYNOS4_MCT_G_COMP0_ADD_INCR:
			stat_addr = EXYNOS4_MCT_G_WSTAT;
			mask = 1 << 2;		/* G_COMP0_ADD_INCR w status */
			break;
		case EXYNOS4_MCT_G_CNT_L:
			stat_addr = EXYNOS4_MCT_G_CNT_WSTAT;
			mask = 1 << 0;		/* G_CNT_L write status */
			break;
		case EXYNOS4_MCT_G_CNT_U:
			stat_addr = EXYNOS4_MCT_G_CNT_WSTAT;
			mask = 1 << 1;		/* G_CNT_U write status */
			break;
		default:
			return;
		}
	}

	/* Wait maximum 1 ms until written values are applied */
	for (i = 0; i < loops_per_jiffy / 1000 * HZ; i++)
		if (__raw_readl(reg_base + stat_addr) & mask) {
			__raw_writel(mask, reg_base + stat_addr);
			return;
		}

	panic("MCT hangs after writing %d (offset:0x%lx)\n", value, offset);
}

/* Clocksource handling */
static void exynos4_mct_frc_start(u32 hi, u32 lo)
{
	u32 reg;

	exynos4_mct_write(lo, EXYNOS4_MCT_G_CNT_L);
	exynos4_mct_write(hi, EXYNOS4_MCT_G_CNT_U);

	reg = __raw_readl(reg_base + EXYNOS4_MCT_G_TCON);
	reg |= MCT_G_TCON_START;
	exynos4_mct_write(reg, EXYNOS4_MCT_G_TCON);
}

static cycle_t exynos4_frc_read(struct clocksource *cs)
{
	unsigned int lo, hi;
	u32 hi2 = __raw_readl(reg_base + EXYNOS4_MCT_G_CNT_U);

	do {
		hi = hi2;
		lo = __raw_readl(reg_base + EXYNOS4_MCT_G_CNT_L);
		hi2 = __raw_readl(reg_base + EXYNOS4_MCT_G_CNT_U);
	} while (hi != hi2);

	return ((cycle_t)hi << 32) | lo;
}

static void exynos4_frc_resume(struct clocksource *cs)
{
	exynos4_mct_frc_start(0, 0);
}

struct clocksource mct_frc = {
	.name		= "mct-frc",
	.rating		= 400,
	.read		= exynos4_frc_read,
	.mask		= CLOCKSOURCE_MASK(64),
	.flags		= CLOCK_SOURCE_IS_CONTINUOUS,
	.resume		= exynos4_frc_resume,
};

static void __init exynos4_clocksource_init(void)
{
	exynos4_mct_frc_start(0, 0);

	if (clocksource_register_hz(&mct_frc, clk_rate))
		panic("%s: can't register clocksource\n", mct_frc.name);
}

static void exynos4_mct_comp0_stop(void)
{
	unsigned int tcon;

	tcon = __raw_readl(reg_base + EXYNOS4_MCT_G_TCON);
	tcon &= ~(MCT_G_TCON_COMP0_ENABLE | MCT_G_TCON_COMP0_AUTO_INC);

	exynos4_mct_write(tcon, EXYNOS4_MCT_G_TCON);
	exynos4_mct_write(0, EXYNOS4_MCT_G_INT_ENB);
}

static void exynos4_mct_comp0_start(enum clock_event_mode mode,
				    unsigned long cycles)
{
	unsigned int tcon;
	cycle_t comp_cycle;

	tcon = __raw_readl(reg_base + EXYNOS4_MCT_G_TCON);

	if (mode == CLOCK_EVT_MODE_PERIODIC) {
		tcon |= MCT_G_TCON_COMP0_AUTO_INC;
		exynos4_mct_write(cycles, EXYNOS4_MCT_G_COMP0_ADD_INCR);
	}

	comp_cycle = exynos4_frc_read(&mct_frc) + cycles;
	exynos4_mct_write((u32)comp_cycle, EXYNOS4_MCT_G_COMP0_L);
	exynos4_mct_write((u32)(comp_cycle >> 32), EXYNOS4_MCT_G_COMP0_U);

	exynos4_mct_write(0x1, EXYNOS4_MCT_G_INT_ENB);

	tcon |= MCT_G_TCON_COMP0_ENABLE;
	exynos4_mct_write(tcon , EXYNOS4_MCT_G_TCON);
}

static int exynos4_comp_set_next_event(unsigned long cycles,
				       struct clock_event_device *evt)
{
	exynos4_mct_comp0_start(evt->mode, cycles);

	return 0;
}

static void exynos4_comp_set_mode(enum clock_event_mode mode,
				  struct clock_event_device *evt)
{
	unsigned long cycles_per_jiffy;
	exynos4_mct_comp0_stop();

	switch (mode) {
	case CLOCK_EVT_MODE_PERIODIC:
		cycles_per_jiffy =
			(((unsigned long long) NSEC_PER_SEC / HZ * evt->mult) >> evt->shift);
		exynos4_mct_comp0_start(mode, cycles_per_jiffy);
		break;

	case CLOCK_EVT_MODE_ONESHOT:
	case CLOCK_EVT_MODE_UNUSED:
	case CLOCK_EVT_MODE_SHUTDOWN:
	case CLOCK_EVT_MODE_RESUME:
		break;
	}
}

static struct clock_event_device mct_comp_device = {
	.name		= "mct-comp",
	.features       = CLOCK_EVT_FEAT_PERIODIC | CLOCK_EVT_FEAT_ONESHOT,
	.rating		= 250,
	.set_next_event	= exynos4_comp_set_next_event,
	.set_mode	= exynos4_comp_set_mode,
};

static irqreturn_t exynos4_mct_comp_isr(int irq, void *dev_id)
{
	struct clock_event_device *evt = dev_id;

	exynos4_mct_write(0x1, EXYNOS4_MCT_G_INT_CSTAT);

	evt->event_handler(evt);

	return IRQ_HANDLED;
}

static struct irqaction mct_comp_event_irq = {
	.name		= "mct_comp_irq",
	.flags		= IRQF_TIMER | IRQF_IRQPOLL,
	.handler	= exynos4_mct_comp_isr,
	.dev_id		= &mct_comp_device,
};

static void exynos4_clockevent_init(void)
{
	mct_comp_device.cpumask = cpumask_of(0);
	clockevents_config_and_register(&mct_comp_device, clk_rate,
					0xf, 0xffffffff);
	setup_irq(mct_irqs[MCT_G0_IRQ], &mct_comp_event_irq);
}

static DEFINE_PER_CPU(struct mct_clock_event_device, percpu_mct_tick);

/* Clock event handling */
static void exynos4_mct_tick_stop(struct mct_clock_event_device *mevt)
{
	unsigned long tmp;
	unsigned long mask = MCT_L_TCON_INT_START | MCT_L_TCON_TIMER_START;
	unsigned long offset = mevt->base + MCT_L_TCON_OFFSET;

	tmp = __raw_readl(reg_base + offset);
	if (tmp & mask) {
		tmp &= ~mask;
		exynos4_mct_write(tmp, offset);
	}
}

static void exynos4_mct_tick_start(unsigned long cycles,
				   struct mct_clock_event_device *mevt)
{
	unsigned long tmp;

	exynos4_mct_tick_stop(mevt);

	tmp = (1 << 31) | cycles;	/* MCT_L_UPDATE_ICNTB */

	/* update interrupt count buffer */
	exynos4_mct_write(tmp, mevt->base + MCT_L_ICNTB_OFFSET);

	/* enable MCT tick interrupt */
	exynos4_mct_write(0x1, mevt->base + MCT_L_INT_ENB_OFFSET);

	tmp = __raw_readl(reg_base + mevt->base + MCT_L_TCON_OFFSET);
	tmp |= MCT_L_TCON_INT_START | MCT_L_TCON_TIMER_START |
	       MCT_L_TCON_INTERVAL_MODE;
	exynos4_mct_write(tmp, mevt->base + MCT_L_TCON_OFFSET);
}

static int exynos4_tick_set_next_event(unsigned long cycles,
				       struct clock_event_device *evt)
{
	struct mct_clock_event_device *mevt = this_cpu_ptr(&percpu_mct_tick);

	exynos4_mct_tick_start(cycles, mevt);

	return 0;
}

static inline void exynos4_tick_set_mode(enum clock_event_mode mode,
					 struct clock_event_device *evt)
{
	struct mct_clock_event_device *mevt = this_cpu_ptr(&percpu_mct_tick);
	unsigned long cycles_per_jiffy;

	exynos4_mct_tick_stop(mevt);

	switch (mode) {
	case CLOCK_EVT_MODE_PERIODIC:
		cycles_per_jiffy =
			(((unsigned long long) NSEC_PER_SEC / HZ * evt->mult) >> evt->shift);
		exynos4_mct_tick_start(cycles_per_jiffy, mevt);
		break;

	case CLOCK_EVT_MODE_ONESHOT:
	case CLOCK_EVT_MODE_UNUSED:
	case CLOCK_EVT_MODE_SHUTDOWN:
	case CLOCK_EVT_MODE_RESUME:
		break;
	}
}

static int exynos4_mct_tick_clear(struct mct_clock_event_device *mevt)
{
	struct clock_event_device *evt = &mevt->evt;

	/*
	 * This is for supporting oneshot mode.
	 * Mct would generate interrupt periodically
	 * without explicit stopping.
	 */
	if (evt->mode != CLOCK_EVT_MODE_PERIODIC)
		exynos4_mct_tick_stop(mevt);

	/* Clear the MCT tick interrupt */
	if (__raw_readl(reg_base + mevt->base + MCT_L_INT_CSTAT_OFFSET) & 1) {
		exynos4_mct_write(0x1, mevt->base + MCT_L_INT_CSTAT_OFFSET);
		return 1;
	} else {
		return 0;
	}
}

static irqreturn_t exynos4_mct_tick_isr(int irq, void *dev_id)
{
	struct mct_clock_event_device *mevt = dev_id;
	struct clock_event_device *evt = &mevt->evt;

	exynos4_mct_tick_clear(mevt);

	evt->event_handler(evt);

	return IRQ_HANDLED;
}

static int exynos4_local_timer_setup(struct clock_event_device *evt)
{
	struct mct_clock_event_device *mevt;
	unsigned int cpu = smp_processor_id();

	mevt = container_of(evt, struct mct_clock_event_device, evt);

	mevt->base = EXYNOS4_MCT_L_BASE(cpu);
	sprintf(mevt->name, "mct_tick%d", cpu);

	evt->name = mevt->name;
	evt->cpumask = cpumask_of(cpu);
	evt->set_next_event = exynos4_tick_set_next_event;
	evt->set_mode = exynos4_tick_set_mode;
	evt->features = CLOCK_EVT_FEAT_PERIODIC | CLOCK_EVT_FEAT_ONESHOT;
	evt->rating = 450;
	clockevents_config_and_register(evt, clk_rate / (TICK_BASE_CNT + 1),
					0xf, 0x7fffffff);

	exynos4_mct_write(TICK_BASE_CNT, mevt->base + MCT_L_TCNTB_OFFSET);

	if (mct_int_type == MCT_INT_SPI) {
		evt->irq = mct_irqs[MCT_L0_IRQ + cpu];
		if (request_irq(evt->irq, exynos4_mct_tick_isr,
				IRQF_TIMER | IRQF_NOBALANCING,
				evt->name, mevt)) {
			pr_err("exynos-mct: cannot register IRQ %d\n",
				evt->irq);
			return -EIO;
		}
		irq_set_affinity(evt->irq, cpumask_of(cpu));
	} else {
		enable_percpu_irq(mct_irqs[MCT_L0_IRQ], 0);
	}

	return 0;
}

static void exynos4_local_timer_stop(struct clock_event_device *evt)
{
	evt->set_mode(CLOCK_EVT_MODE_UNUSED, evt);
	if (mct_int_type == MCT_INT_SPI)
		free_irq(evt->irq, this_cpu_ptr(&percpu_mct_tick));
	else
		disable_percpu_irq(mct_irqs[MCT_L0_IRQ]);
}

<<<<<<< HEAD
static struct local_timer_ops exynos4_mct_tick_ops = {
	.setup	= exynos4_local_timer_setup,
	.stop	= exynos4_local_timer_stop,
=======
static int exynos4_mct_cpu_notify(struct notifier_block *self,
					   unsigned long action, void *hcpu)
{
	struct mct_clock_event_device *mevt;
	unsigned int cpu;

	/*
	 * Grab cpu pointer in each case to avoid spurious
	 * preemptible warnings
	 */
	switch (action & ~CPU_TASKS_FROZEN) {
	case CPU_STARTING:
		mevt = this_cpu_ptr(&percpu_mct_tick);
		exynos4_local_timer_setup(&mevt->evt);
		break;
	case CPU_ONLINE:
		cpu = (unsigned long)hcpu;
		if (mct_int_type == MCT_INT_SPI)
			irq_set_affinity(mct_irqs[MCT_L0_IRQ + cpu],
						cpumask_of(cpu));
		break;
	case CPU_DYING:
		mevt = this_cpu_ptr(&percpu_mct_tick);
		exynos4_local_timer_stop(&mevt->evt);
		break;
	}

	return NOTIFY_OK;
}

static struct notifier_block exynos4_mct_cpu_nb = {
	.notifier_call = exynos4_mct_cpu_notify,
>>>>>>> 8547f029
};

static void __init exynos4_timer_resources(struct device_node *np, void __iomem *base)
{
	int err;
	struct mct_clock_event_device *mevt = this_cpu_ptr(&percpu_mct_tick);
	struct clk *mct_clk, *tick_clk;

	tick_clk = np ? of_clk_get_by_name(np, "fin_pll") :
				clk_get(NULL, "fin_pll");
	if (IS_ERR(tick_clk))
		panic("%s: unable to determine tick clock rate\n", __func__);
	clk_rate = clk_get_rate(tick_clk);

	mct_clk = np ? of_clk_get_by_name(np, "mct") : clk_get(NULL, "mct");
	if (IS_ERR(mct_clk))
		panic("%s: unable to retrieve mct clock instance\n", __func__);
	clk_prepare_enable(mct_clk);

	reg_base = base;
	if (!reg_base)
		panic("%s: unable to ioremap mct address space\n", __func__);

	if (mct_int_type == MCT_INT_PPI) {

		err = request_percpu_irq(mct_irqs[MCT_L0_IRQ],
					 exynos4_mct_tick_isr, "MCT",
					 &percpu_mct_tick);
		WARN(err, "MCT: can't request IRQ %d (%d)\n",
		     mct_irqs[MCT_L0_IRQ], err);
	} else {
		irq_set_affinity(mct_irqs[MCT_L0_IRQ], cpumask_of(0));
	}

	err = register_cpu_notifier(&exynos4_mct_cpu_nb);
	if (err)
		goto out_irq;

	/* Immediately configure the timer on the boot CPU */
	exynos4_local_timer_setup(&mevt->evt);
	return;

out_irq:
	free_percpu_irq(mct_irqs[MCT_L0_IRQ], &percpu_mct_tick);
}

void __init mct_init(void __iomem *base, int irq_g0, int irq_l0, int irq_l1)
{
	mct_irqs[MCT_G0_IRQ] = irq_g0;
	mct_irqs[MCT_L0_IRQ] = irq_l0;
	mct_irqs[MCT_L1_IRQ] = irq_l1;
	mct_int_type = MCT_INT_SPI;

	exynos4_timer_resources(NULL, base);
	exynos4_clocksource_init();
	exynos4_clockevent_init();
}

static void __init mct_init_dt(struct device_node *np, unsigned int int_type)
{
	u32 nr_irqs, i;

	mct_int_type = int_type;

	/* This driver uses only one global timer interrupt */
	mct_irqs[MCT_G0_IRQ] = irq_of_parse_and_map(np, MCT_G0_IRQ);

	/*
	 * Find out the number of local irqs specified. The local
	 * timer irqs are specified after the four global timer
	 * irqs are specified.
	 */
#ifdef CONFIG_OF
	nr_irqs = of_irq_count(np);
#else
	nr_irqs = 0;
#endif
	for (i = MCT_L0_IRQ; i < nr_irqs; i++)
		mct_irqs[i] = irq_of_parse_and_map(np, i);

	exynos4_timer_resources(np, of_iomap(np, 0));
	exynos4_clocksource_init();
	exynos4_clockevent_init();
}


static void __init mct_init_spi(struct device_node *np)
{
	return mct_init_dt(np, MCT_INT_SPI);
}

static void __init mct_init_ppi(struct device_node *np)
{
	return mct_init_dt(np, MCT_INT_PPI);
}
CLOCKSOURCE_OF_DECLARE(exynos4210, "samsung,exynos4210-mct", mct_init_spi);
CLOCKSOURCE_OF_DECLARE(exynos4412, "samsung,exynos4412-mct", mct_init_ppi);<|MERGE_RESOLUTION|>--- conflicted
+++ resolved
@@ -428,7 +428,6 @@
 				evt->irq);
 			return -EIO;
 		}
-		irq_set_affinity(evt->irq, cpumask_of(cpu));
 	} else {
 		enable_percpu_irq(mct_irqs[MCT_L0_IRQ], 0);
 	}
@@ -445,11 +444,6 @@
 		disable_percpu_irq(mct_irqs[MCT_L0_IRQ]);
 }
 
-<<<<<<< HEAD
-static struct local_timer_ops exynos4_mct_tick_ops = {
-	.setup	= exynos4_local_timer_setup,
-	.stop	= exynos4_local_timer_stop,
-=======
 static int exynos4_mct_cpu_notify(struct notifier_block *self,
 					   unsigned long action, void *hcpu)
 {
@@ -482,7 +476,6 @@
 
 static struct notifier_block exynos4_mct_cpu_nb = {
 	.notifier_call = exynos4_mct_cpu_notify,
->>>>>>> 8547f029
 };
 
 static void __init exynos4_timer_resources(struct device_node *np, void __iomem *base)
