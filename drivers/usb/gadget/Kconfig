#
# USB Gadget support on a system involves
#    (a) a peripheral controller, and
#    (b) the gadget driver using it.
#
# NOTE:  Gadget support ** DOES NOT ** depend on host-side CONFIG_USB !!
#
#  - Host systems (like PCs) need CONFIG_USB (with "A" jacks).
#  - Peripherals (like PDAs) need CONFIG_USB_GADGET (with "B" jacks).
#  - Some systems have both kinds of controllers.
#
# With help from a special transceiver and a "Mini-AB" jack, systems with
# both kinds of controller can also support "USB On-the-Go" (CONFIG_USB_OTG).
#

menuconfig USB_GADGET
	tristate "USB Gadget Support"
	select NLS
	help
	   USB is a master/slave protocol, organized with one master
	   host (such as a PC) controlling up to 127 peripheral devices.
	   The USB hardware is asymmetric, which makes it easier to set up:
	   you can't connect a "to-the-host" connector to a peripheral.

	   Linux can run in the host, or in the peripheral.  In both cases
	   you need a low level bus controller driver, and some software
	   talking to it.  Peripheral controllers are often discrete silicon,
	   or are integrated with the CPU in a microcontroller.  The more
	   familiar host side controllers have names like "EHCI", "OHCI",
	   or "UHCI", and are usually integrated into southbridges on PC
	   motherboards.

	   Enable this configuration option if you want to run Linux inside
	   a USB peripheral device.  Configure one hardware driver for your
	   peripheral/device side bus controller, and a "gadget driver" for
	   your peripheral protocol.  (If you use modular gadget drivers,
	   you may configure more than one.)

	   If in doubt, say "N" and don't enable these drivers; most people
	   don't have this kind of hardware (except maybe inside Linux PDAs).

	   For more information, see <http://www.linux-usb.org/gadget> and
	   the kernel DocBook documentation for this API.

if USB_GADGET

config USB_GADGET_DEBUG
	boolean "Debugging messages (DEVELOPMENT)"
	depends on DEBUG_KERNEL
	help
	   Many controller and gadget drivers will print some debugging
	   messages if you use this option to ask for those messages.

	   Avoid enabling these messages, even if you're actively
	   debugging such a driver.  Many drivers will emit so many
	   messages that the driver timings are affected, which will
	   either create new failure modes or remove the one you're
	   trying to track down.  Never enable these messages for a
	   production build.

config USB_GADGET_DEBUG_FILES
	boolean "Debugging information files (DEVELOPMENT)"
	depends on PROC_FS
	help
	   Some of the drivers in the "gadget" framework can expose
	   debugging information in files such as /proc/driver/udc
	   (for a peripheral controller).  The information in these
	   files may help when you're troubleshooting or bringing up a
	   driver on a new board.   Enable these files by choosing "Y"
	   here.  If in doubt, or to conserve kernel memory, say "N".

config USB_GADGET_DEBUG_FS
	boolean "Debugging information files in debugfs (DEVELOPMENT)"
	depends on DEBUG_FS
	help
	   Some of the drivers in the "gadget" framework can expose
	   debugging information in files under /sys/kernel/debug/.
	   The information in these files may help when you're
	   troubleshooting or bringing up a driver on a new board.
	   Enable these files by choosing "Y" here.  If in doubt, or
	   to conserve kernel memory, say "N".

config USB_GADGET_VBUS_DRAW
	int "Maximum VBUS Power usage (2-500 mA)"
	range 2 500
	default 2
	help
	   Some devices need to draw power from USB when they are
	   configured, perhaps to operate circuitry or to recharge
	   batteries.  This is in addition to any local power supply,
	   such as an AC adapter or batteries.

	   Enter the maximum power your device draws through USB, in
	   milliAmperes.  The permitted range of values is 2 - 500 mA;
	   0 mA would be legal, but can make some hosts misbehave.

	   This value will be used except for system-specific gadget
	   drivers that have more specific information.

config USB_GADGET_STORAGE_NUM_BUFFERS
	int "Number of storage pipeline buffers"
	range 2 4
	default 2
	help
	   Usually 2 buffers are enough to establish a good buffering
	   pipeline. The number may be increased in order to compensate
	   for a bursty VFS behaviour. For instance there may be CPU wake up
	   latencies that makes the VFS to appear bursty in a system with
	   an CPU on-demand governor. Especially if DMA is doing IO to
	   offload the CPU. In this case the CPU will go into power
	   save often and spin up occasionally to move data within VFS.
	   If selecting USB_GADGET_DEBUG_FILES this value may be set by
	   a module parameter as well.
	   If unsure, say 2.

#
# USB Peripheral Controller Support
#
# The order here is alphabetical, except that integrated controllers go
# before discrete ones so they will be the initial/default value:
#   - integrated/SOC controllers first
#   - licensed IP used in both SOC and discrete versions
#   - discrete ones (including all PCI-only controllers)
#   - debug/dummy gadget+hcd is last.
#
menu "USB Peripheral Controller"

#
# Integrated controllers
#

config USB_AT91
	tristate "Atmel AT91 USB Device Port"
	depends on ARCH_AT91
	help
	   Many Atmel AT91 processors (such as the AT91RM2000) have a
	   full speed USB Device Port with support for five configurable
	   endpoints (plus endpoint zero).

	   Say "y" to link the driver statically, or "m" to build a
	   dynamically linked module called "at91_udc" and force all
	   gadget drivers to also be dynamically linked.

config USB_LPC32XX
	tristate "LPC32XX USB Peripheral Controller"
	depends on ARCH_LPC32XX
	select USB_ISP1301
	help
	   This option selects the USB device controller in the LPC32xx SoC.

	   Say "y" to link the driver statically, or "m" to build a
	   dynamically linked module called "lpc32xx_udc" and force all
	   gadget drivers to also be dynamically linked.

config USB_ATMEL_USBA
	tristate "Atmel USBA"
	depends on AVR32 || ARCH_AT91
	help
	  USBA is the integrated high-speed USB Device controller on
	  the AT32AP700x, some AT91SAM9 and AT91CAP9 processors from Atmel.

config USB_BCM63XX_UDC
	tristate "Broadcom BCM63xx Peripheral Controller"
	depends on BCM63XX
	help
	   Many Broadcom BCM63xx chipsets (such as the BCM6328) have a
	   high speed USB Device Port with support for four fixed endpoints
	   (plus endpoint zero).

	   Say "y" to link the driver statically, or "m" to build a
	   dynamically linked module called "bcm63xx_udc".

config USB_FSL_USB2
	tristate "Freescale Highspeed USB DR Peripheral Controller"
	depends on FSL_SOC || ARCH_MXC
	select USB_FSL_MPH_DR_OF if OF
	help
	   Some of Freescale PowerPC and i.MX processors have a High Speed
	   Dual-Role(DR) USB controller, which supports device mode.

	   The number of programmable endpoints is different through
	   SOC revisions.

	   Say "y" to link the driver statically, or "m" to build a
	   dynamically linked module called "fsl_usb2_udc" and force
	   all gadget drivers to also be dynamically linked.

config USB_FUSB300
	tristate "Faraday FUSB300 USB Peripheral Controller"
	depends on !PHYS_ADDR_T_64BIT && HAS_DMA
	help
	   Faraday usb device controller FUSB300 driver

config USB_FOTG210_UDC
	depends on HAS_DMA
	tristate "Faraday FOTG210 USB Peripheral Controller"
	help
	   Faraday USB2.0 OTG controller which can be configured as
	   high speed or full speed USB device. This driver supppors
	   Bulk Transfer so far.

	   Say "y" to link the driver statically, or "m" to build a
	   dynamically linked module called "fotg210_udc".

config USB_OMAP
	tristate "OMAP USB Device Controller"
	depends on ARCH_OMAP1
	select ISP1301_OMAP if MACH_OMAP_H2 || MACH_OMAP_H3 || MACH_OMAP_H4_OTG
	help
	   Many Texas Instruments OMAP processors have flexible full
	   speed USB device controllers, with support for up to 30
	   endpoints (plus endpoint zero).  This driver supports the
	   controller in the OMAP 1611, and should work with controllers
	   in other OMAP processors too, given minor tweaks.

	   Say "y" to link the driver statically, or "m" to build a
	   dynamically linked module called "omap_udc" and force all
	   gadget drivers to also be dynamically linked.

config USB_PXA25X
	tristate "PXA 25x or IXP 4xx"
	depends on (ARCH_PXA && PXA25x) || ARCH_IXP4XX
	help
	   Intel's PXA 25x series XScale ARM-5TE processors include
	   an integrated full speed USB 1.1 device controller.  The
	   controller in the IXP 4xx series is register-compatible.

	   It has fifteen fixed-function endpoints, as well as endpoint
	   zero (for control transfers).

	   Say "y" to link the driver statically, or "m" to build a
	   dynamically linked module called "pxa25x_udc" and force all
	   gadget drivers to also be dynamically linked.

# if there's only one gadget driver, using only two bulk endpoints,
# don't waste memory for the other endpoints
config USB_PXA25X_SMALL
	depends on USB_PXA25X
	bool
	default n if USB_ETH_RNDIS
	default y if USB_ZERO
	default y if USB_ETH
	default y if USB_G_SERIAL

config USB_R8A66597
	tristate "Renesas R8A66597 USB Peripheral Controller"
	depends on HAS_DMA
	help
	   R8A66597 is a discrete USB host and peripheral controller chip that
	   supports both full and high speed USB 2.0 data transfers.
	   It has nine configurable endpoints, and endpoint zero.

	   Say "y" to link the driver statically, or "m" to build a
	   dynamically linked module called "r8a66597_udc" and force all
	   gadget drivers to also be dynamically linked.

config USB_RENESAS_USBHS_UDC
	tristate 'Renesas USBHS controller'
	depends on USB_RENESAS_USBHS
	help
	   Renesas USBHS is a discrete USB host and peripheral controller chip
	   that supports both full and high speed USB 2.0 data transfers.
	   It has nine or more configurable endpoints, and endpoint zero.

	   Say "y" to link the driver statically, or "m" to build a
	   dynamically linked module called "renesas_usbhs" and force all
	   gadget drivers to also be dynamically linked.

config USB_PXA27X
	tristate "PXA 27x"
	help
	   Intel's PXA 27x series XScale ARM v5TE processors include
	   an integrated full speed USB 1.1 device controller.

	   It has up to 23 endpoints, as well as endpoint zero (for
	   control transfers).

	   Say "y" to link the driver statically, or "m" to build a
	   dynamically linked module called "pxa27x_udc" and force all
	   gadget drivers to also be dynamically linked.

config USB_S3C_HSOTG
	tristate "S3C HS/OtG USB Device controller"
	depends on S3C_DEV_USB_HSOTG
	help
	  The Samsung S3C64XX USB2.0 high-speed gadget controller
	  integrated into the S3C64XX series SoC.

config USB_S3C2410
	tristate "S3C2410 USB Device Controller"
	depends on ARCH_S3C24XX
	help
	  Samsung's S3C2410 is an ARM-4 processor with an integrated
	  full speed USB 1.1 device controller.  It has 4 configurable
	  endpoints, as well as endpoint zero (for control transfers).

	  This driver has been tested on the S3C2410, S3C2412, and
	  S3C2440 processors.

config USB_S3C2410_DEBUG
	boolean "S3C2410 udc debug messages"
	depends on USB_S3C2410

config USB_S3C_HSUDC
	tristate "S3C2416, S3C2443 and S3C2450 USB Device Controller"
	depends on ARCH_S3C24XX
	help
	  Samsung's S3C2416, S3C2443 and S3C2450 is an ARM9 based SoC
	  integrated with dual speed USB 2.0 device controller. It has
	  8 endpoints, as well as endpoint zero.

	  This driver has been tested on S3C2416 and S3C2450 processors.

config USB_MV_UDC
	tristate "Marvell USB2.0 Device Controller"
<<<<<<< HEAD
	depends on GENERIC_HARDIRQS && HAS_DMA
=======
	depends on HAS_DMA
>>>>>>> 8547f029
	help
	  Marvell Socs (including PXA and MMP series) include a high speed
	  USB2.0 OTG controller, which can be configured as high speed or
	  full speed USB peripheral.

config USB_MV_U3D
	depends on HAS_DMA
	tristate "MARVELL PXA2128 USB 3.0 controller"
	help
	  MARVELL PXA2128 Processor series include a super speed USB3.0 device
	  controller, which support super speed USB peripheral.

#
# Controllers available in both integrated and discrete versions
#

config USB_M66592
	tristate "Renesas M66592 USB Peripheral Controller"
	help
	   M66592 is a discrete USB peripheral controller chip that
	   supports both full and high speed USB 2.0 data transfers.
	   It has seven configurable endpoints, and endpoint zero.

	   Say "y" to link the driver statically, or "m" to build a
	   dynamically linked module called "m66592_udc" and force all
	   gadget drivers to also be dynamically linked.

#
# Controllers available only in discrete form (and all PCI controllers)
#

config USB_AMD5536UDC
	tristate "AMD5536 UDC"
	depends on PCI
	help
	   The AMD5536 UDC is part of the AMD Geode CS5536, an x86 southbridge.
	   It is a USB Highspeed DMA capable USB device controller. Beside ep0
	   it provides 4 IN and 4 OUT endpoints (bulk or interrupt type).
	   The UDC port supports OTG operation, and may be used as a host port
	   if it's not being used to implement peripheral or OTG roles.

	   Say "y" to link the driver statically, or "m" to build a
	   dynamically linked module called "amd5536udc" and force all
	   gadget drivers to also be dynamically linked.

config USB_FSL_QE
	tristate "Freescale QE/CPM USB Device Controller"
	depends on FSL_SOC && (QUICC_ENGINE || CPM)
	help
	   Some of Freescale PowerPC processors have a Full Speed
	   QE/CPM2 USB controller, which support device mode with 4
	   programmable endpoints. This driver supports the
	   controller in the MPC8360 and MPC8272, and should work with
	   controllers having QE or CPM2, given minor tweaks.

	   Set CONFIG_USB_GADGET to "m" to build this driver as a
	   dynamically linked module called "fsl_qe_udc".

config USB_NET2272
	tristate "PLX NET2272"
	help
	  PLX NET2272 is a USB peripheral controller which supports
	  both full and high speed USB 2.0 data transfers.

	  It has three configurable endpoints, as well as endpoint zero
	  (for control transfer).
	  Say "y" to link the driver statically, or "m" to build a
	  dynamically linked module called "net2272" and force all
	  gadget drivers to also be dynamically linked.

config USB_NET2272_DMA
	boolean "Support external DMA controller"
	depends on USB_NET2272 && HAS_DMA
	help
	  The NET2272 part can optionally support an external DMA
	  controller, but your board has to have support in the
	  driver itself.

	  If unsure, say "N" here.  The driver works fine in PIO mode.

config USB_NET2280
	tristate "NetChip 228x"
	depends on PCI
	help
	   NetChip 2280 / 2282 is a PCI based USB peripheral controller which
	   supports both full and high speed USB 2.0 data transfers.

	   It has six configurable endpoints, as well as endpoint zero
	   (for control transfers) and several endpoints with dedicated
	   functions.

	   Say "y" to link the driver statically, or "m" to build a
	   dynamically linked module called "net2280" and force all
	   gadget drivers to also be dynamically linked.

config USB_GOKU
	tristate "Toshiba TC86C001 'Goku-S'"
	depends on PCI
	help
	   The Toshiba TC86C001 is a PCI device which includes controllers
	   for full speed USB devices, IDE, I2C, SIO, plus a USB host (OHCI).

	   The device controller has three configurable (bulk or interrupt)
	   endpoints, plus endpoint zero (for control transfers).

	   Say "y" to link the driver statically, or "m" to build a
	   dynamically linked module called "goku_udc" and to force all
	   gadget drivers to also be dynamically linked.

config USB_EG20T
	tristate "Intel EG20T PCH/LAPIS Semiconductor IOH(ML7213/ML7831) UDC"
	depends on PCI
	help
	  This is a USB device driver for EG20T PCH.
	  EG20T PCH is the platform controller hub that is used in Intel's
	  general embedded platform. EG20T PCH has USB device interface.
	  Using this interface, it is able to access system devices connected
	  to USB device.
	  This driver enables USB device function.
	  USB device is a USB peripheral controller which
	  supports both full and high speed USB 2.0 data transfers.
	  This driver supports both control transfer and bulk transfer modes.
	  This driver dose not support interrupt transfer or isochronous
	  transfer modes.

	  This driver also can be used for LAPIS Semiconductor's ML7213 which is
	  for IVI(In-Vehicle Infotainment) use.
	  ML7831 is for general purpose use.
	  ML7213/ML7831 is companion chip for Intel Atom E6xx series.
	  ML7213/ML7831 is completely compatible for Intel EG20T PCH.

#
# LAST -- dummy/emulated controller
#

config USB_DUMMY_HCD
	tristate "Dummy HCD (DEVELOPMENT)"
	depends on USB=y || (USB=m && USB_GADGET=m)
	help
	  This host controller driver emulates USB, looping all data transfer
	  requests back to a USB "gadget driver" in the same host.  The host
	  side is the master; the gadget side is the slave.  Gadget drivers
	  can be high, full, or low speed; and they have access to endpoints
	  like those from NET2280, PXA2xx, or SA1100 hardware.

	  This may help in some stages of creating a driver to embed in a
	  Linux device, since it lets you debug several parts of the gadget
	  driver without its hardware or drivers being involved.

	  Since such a gadget side driver needs to interoperate with a host
	  side Linux-USB device driver, this may help to debug both sides
	  of a USB protocol stack.

	  Say "y" to link the driver statically, or "m" to build a
	  dynamically linked module called "dummy_hcd" and force all
	  gadget drivers to also be dynamically linked.

# NOTE:  Please keep dummy_hcd LAST so that "real hardware" appears
# first and will be selected by default.

endmenu

#
# USB Gadget Drivers
#

# composite based drivers
config USB_LIBCOMPOSITE
	tristate
	select CONFIGFS_FS
	depends on USB_GADGET

config USB_F_ACM
	tristate

config USB_F_SS_LB
	tristate

config USB_U_SERIAL
	tristate

config USB_U_ETHER
	tristate

config USB_U_RNDIS
	tristate

config USB_F_SERIAL
	tristate

config USB_F_OBEX
	tristate

config USB_F_NCM
	tristate

config USB_F_ECM
	tristate

config USB_F_PHONET
	tristate

config USB_F_EEM
	tristate

config USB_F_SUBSET
	tristate

config USB_F_RNDIS
	tristate

choice
	tristate "USB Gadget Drivers"
	default USB_ETH
	help
	  A Linux "Gadget Driver" talks to the USB Peripheral Controller
	  driver through the abstract "gadget" API.  Some other operating
	  systems call these "client" drivers, of which "class drivers"
	  are a subset (implementing a USB device class specification).
	  A gadget driver implements one or more USB functions using
	  the peripheral hardware.

	  Gadget drivers are hardware-neutral, or "platform independent",
	  except that they sometimes must understand quirks or limitations
	  of the particular controllers they work with.  For example, when
	  a controller doesn't support alternate configurations or provide
	  enough of the right types of endpoints, the gadget driver might
	  not be able work with that controller, or might need to implement
	  a less common variant of a device class protocol.

# this first set of drivers all depend on bulk-capable hardware.

config USB_CONFIGFS
	tristate "USB functions configurable through configfs"
	select USB_LIBCOMPOSITE
	help
	  A Linux USB "gadget" can be set up through configfs.
	  If this is the case, the USB functions (which from the host's
	  perspective are seen as interfaces) and configurations are
	  specified simply by creating appropriate directories in configfs.
	  Associating functions with configurations is done by creating
	  appropriate symbolic links.
<<<<<<< HEAD
	  For more information see Documentation/usb/gadget-configfs.txt.
=======
	  For more information see Documentation/usb/gadget_configfs.txt.
>>>>>>> 8547f029

config USB_CONFIGFS_SERIAL
	boolean "Generic serial bulk in/out"
	depends on USB_CONFIGFS
	depends on TTY
	select USB_U_SERIAL
	select USB_F_SERIAL
	help
	  The function talks to the Linux-USB generic serial driver.

config USB_CONFIGFS_ACM
	boolean "Abstract Control Model (CDC ACM)"
	depends on USB_CONFIGFS
	depends on TTY
	select USB_U_SERIAL
	select USB_F_ACM
	help
	  ACM serial link.  This function can be used to interoperate with
	  MS-Windows hosts or with the Linux-USB "cdc-acm" driver.

config USB_CONFIGFS_OBEX
	boolean "Object Exchange Model (CDC OBEX)"
	depends on USB_CONFIGFS
	depends on TTY
	select USB_U_SERIAL
	select USB_F_OBEX
	help
	  You will need a user space OBEX server talking to /dev/ttyGS*,
	  since the kernel itself doesn't implement the OBEX protocol.

config USB_CONFIGFS_NCM
	boolean "Network Control Model (CDC NCM)"
	depends on USB_CONFIGFS
	depends on NET
	select USB_U_ETHER
	select USB_F_NCM
	help
	  NCM is an advanced protocol for Ethernet encapsulation, allows
	  grouping of several ethernet frames into one USB transfer and
	  different alignment possibilities.

config USB_CONFIGFS_ECM
	boolean "Ethernet Control Model (CDC ECM)"
	depends on USB_CONFIGFS
	depends on NET
	select USB_U_ETHER
	select USB_F_ECM
	help
	  The "Communication Device Class" (CDC) Ethernet Control Model.
	  That protocol is often avoided with pure Ethernet adapters, in
	  favor of simpler vendor-specific hardware, but is widely
	  supported by firmware for smart network devices.

config USB_CONFIGFS_ECM_SUBSET
	boolean "Ethernet Control Model (CDC ECM) subset"
	depends on USB_CONFIGFS
	depends on NET
	select USB_U_ETHER
	select USB_F_SUBSET
	help
	  On hardware that can't implement the full protocol,
	  a simple CDC subset is used, placing fewer demands on USB.

config USB_CONFIGFS_RNDIS
	bool "RNDIS"
	depends on USB_CONFIGFS
	depends on NET
	select USB_U_ETHER
	select USB_U_RNDIS
	select USB_F_RNDIS
	help
	   Microsoft Windows XP bundles the "Remote NDIS" (RNDIS) protocol,
	   and Microsoft provides redistributable binary RNDIS drivers for
	   older versions of Windows.

	   To make MS-Windows work with this, use Documentation/usb/linux.inf
	   as the "driver info file".  For versions of MS-Windows older than
	   XP, you'll need to download drivers from Microsoft's website; a URL
	   is given in comments found in that info file.

config USB_CONFIGFS_EEM
	bool "Ethernet Emulation Model (EEM)"
	depends on USB_CONFIGFS
	depends on NET
	select USB_U_ETHER
	select USB_F_EEM
	help
	  CDC EEM is a newer USB standard that is somewhat simpler than CDC ECM
	  and therefore can be supported by more hardware.  Technically ECM and
	  EEM are designed for different applications.  The ECM model extends
	  the network interface to the target (e.g. a USB cable modem), and the
	  EEM model is for mobile devices to communicate with hosts using
	  ethernet over USB.  For Linux gadgets, however, the interface with
	  the host is the same (a usbX device), so the differences are minimal.

config USB_CONFIGFS_PHONET
	boolean "Phonet protocol"
	depends on USB_CONFIGFS
	depends on NET
	depends on PHONET
	select USB_U_ETHER
	select USB_F_PHONET
	help
	  The Phonet protocol implementation for USB device.

config USB_ZERO
	tristate "Gadget Zero (DEVELOPMENT)"
	select USB_LIBCOMPOSITE
	select USB_F_SS_LB
	help
	  Gadget Zero is a two-configuration device.  It either sinks and
	  sources bulk data; or it loops back a configurable number of
	  transfers.  It also implements control requests, for "chapter 9"
	  conformance.  The driver needs only two bulk-capable endpoints, so
	  it can work on top of most device-side usb controllers.  It's
	  useful for testing, and is also a working example showing how
	  USB "gadget drivers" can be written.

	  Make this be the first driver you try using on top of any new
	  USB peripheral controller driver.  Then you can use host-side
	  test software, like the "usbtest" driver, to put your hardware
	  and its driver through a basic set of functional tests.

	  Gadget Zero also works with the host-side "usb-skeleton" driver,
	  and with many kinds of host-side test software.  You may need
	  to tweak product and vendor IDs before host software knows about
	  this device, and arrange to select an appropriate configuration.

	  Say "y" to link the driver statically, or "m" to build a
	  dynamically linked module called "g_zero".

config USB_ZERO_HNPTEST
	boolean "HNP Test Device"
	depends on USB_ZERO && USB_OTG
	help
	  You can configure this device to enumerate using the device
	  identifiers of the USB-OTG test device.  That means that when
	  this gadget connects to another OTG device, with this one using
	  the "B-Peripheral" role, that device will use HNP to let this
	  one serve as the USB host instead (in the "B-Host" role).

config USB_AUDIO
	tristate "Audio Gadget"
	depends on SND
	select USB_LIBCOMPOSITE
	select SND_PCM
	help
	  This Gadget Audio driver is compatible with USB Audio Class
	  specification 2.0. It implements 1 AudioControl interface,
	  1 AudioStreaming Interface each for USB-OUT and USB-IN.
	  Number of channels, sample rate and sample size can be
	  specified as module parameters.
	  This driver doesn't expect any real Audio codec to be present
	  on the device - the audio streams are simply sinked to and
	  sourced from a virtual ALSA sound card created. The user-space
	  application may choose to do whatever it wants with the data
	  received from the USB Host and choose to provide whatever it
	  wants as audio data to the USB Host.

	  Say "y" to link the driver statically, or "m" to build a
	  dynamically linked module called "g_audio".

config GADGET_UAC1
	bool "UAC 1.0 (Legacy)"
	depends on USB_AUDIO
	help
	  If you instead want older UAC Spec-1.0 driver that also has audio
	  paths hardwired to the Audio codec chip on-board and doesn't work
	  without one.

config USB_ETH
	tristate "Ethernet Gadget (with CDC Ethernet support)"
	depends on NET
	select USB_LIBCOMPOSITE
	select USB_U_ETHER
	select USB_U_RNDIS
	select USB_F_ECM
	select USB_F_SUBSET
	select CRC32
	help
	  This driver implements Ethernet style communication, in one of
	  several ways:
	  
	   - The "Communication Device Class" (CDC) Ethernet Control Model.
	     That protocol is often avoided with pure Ethernet adapters, in
	     favor of simpler vendor-specific hardware, but is widely
	     supported by firmware for smart network devices.

	   - On hardware can't implement that protocol, a simple CDC subset
	     is used, placing fewer demands on USB.

	   - CDC Ethernet Emulation Model (EEM) is a newer standard that has
	     a simpler interface that can be used by more USB hardware.

	  RNDIS support is an additional option, more demanding than than
	  subset.

	  Within the USB device, this gadget driver exposes a network device
	  "usbX", where X depends on what other networking devices you have.
	  Treat it like a two-node Ethernet link:  host, and gadget.

	  The Linux-USB host-side "usbnet" driver interoperates with this
	  driver, so that deep I/O queues can be supported.  On 2.4 kernels,
	  use "CDCEther" instead, if you're using the CDC option. That CDC
	  mode should also interoperate with standard CDC Ethernet class
	  drivers on other host operating systems.

	  Say "y" to link the driver statically, or "m" to build a
	  dynamically linked module called "g_ether".

config USB_ETH_RNDIS
	bool "RNDIS support"
	depends on USB_ETH
	select USB_LIBCOMPOSITE
	select USB_F_RNDIS
	default y
	help
	   Microsoft Windows XP bundles the "Remote NDIS" (RNDIS) protocol,
	   and Microsoft provides redistributable binary RNDIS drivers for
	   older versions of Windows.

	   If you say "y" here, the Ethernet gadget driver will try to provide
	   a second device configuration, supporting RNDIS to talk to such
	   Microsoft USB hosts.
	   
	   To make MS-Windows work with this, use Documentation/usb/linux.inf
	   as the "driver info file".  For versions of MS-Windows older than
	   XP, you'll need to download drivers from Microsoft's website; a URL
	   is given in comments found in that info file.

config USB_ETH_EEM
       bool "Ethernet Emulation Model (EEM) support"
       depends on USB_ETH
	select USB_LIBCOMPOSITE
	select USB_F_EEM
       default n
       help
         CDC EEM is a newer USB standard that is somewhat simpler than CDC ECM
         and therefore can be supported by more hardware.  Technically ECM and
         EEM are designed for different applications.  The ECM model extends
         the network interface to the target (e.g. a USB cable modem), and the
         EEM model is for mobile devices to communicate with hosts using
         ethernet over USB.  For Linux gadgets, however, the interface with
         the host is the same (a usbX device), so the differences are minimal.

         If you say "y" here, the Ethernet gadget driver will use the EEM
         protocol rather than ECM.  If unsure, say "n".

config USB_G_NCM
	tristate "Network Control Model (NCM) support"
	depends on NET
	select USB_LIBCOMPOSITE
	select USB_U_ETHER
	select USB_F_NCM
	select CRC32
	help
	  This driver implements USB CDC NCM subclass standard. NCM is
	  an advanced protocol for Ethernet encapsulation, allows grouping
	  of several ethernet frames into one USB transfer and different
	  alignment possibilities.

	  Say "y" to link the driver statically, or "m" to build a
	  dynamically linked module called "g_ncm".

config USB_GADGETFS
	tristate "Gadget Filesystem"
	help
	  This driver provides a filesystem based API that lets user mode
	  programs implement a single-configuration USB device, including
	  endpoint I/O and control requests that don't relate to enumeration.
	  All endpoints, transfer speeds, and transfer types supported by
	  the hardware are available, through read() and write() calls.

	  Say "y" to link the driver statically, or "m" to build a
	  dynamically linked module called "gadgetfs".

config USB_FUNCTIONFS
	tristate "Function Filesystem"
	select USB_LIBCOMPOSITE
	select USB_FUNCTIONFS_GENERIC if !(USB_FUNCTIONFS_ETH || USB_FUNCTIONFS_RNDIS)
	help
	  The Function Filesystem (FunctionFS) lets one create USB
	  composite functions in user space in the same way GadgetFS
	  lets one create USB gadgets in user space.  This allows creation
	  of composite gadgets such that some of the functions are
	  implemented in kernel space (for instance Ethernet, serial or
	  mass storage) and other are implemented in user space.

	  If you say "y" or "m" here you will be able what kind of
	  configurations the gadget will provide.

	  Say "y" to link the driver statically, or "m" to build
	  a dynamically linked module called "g_ffs".

config USB_FUNCTIONFS_ETH
	bool "Include configuration with CDC ECM (Ethernet)"
	depends on USB_FUNCTIONFS && NET
	select USB_U_ETHER
	help
	  Include a configuration with CDC ECM function (Ethernet) and the
	  Function Filesystem.

config USB_FUNCTIONFS_RNDIS
	bool "Include configuration with RNDIS (Ethernet)"
	depends on USB_FUNCTIONFS && NET
	select USB_U_ETHER
	select USB_U_RNDIS
	help
	  Include a configuration with RNDIS function (Ethernet) and the Filesystem.

config USB_FUNCTIONFS_GENERIC
	bool "Include 'pure' configuration"
	depends on USB_FUNCTIONFS
	help
	  Include a configuration with the Function Filesystem alone with
	  no Ethernet interface.

config USB_MASS_STORAGE
	tristate "Mass Storage Gadget"
	depends on BLOCK
	select USB_LIBCOMPOSITE
	help
	  The Mass Storage Gadget acts as a USB Mass Storage disk drive.
	  As its storage repository it can use a regular file or a block
	  device (in much the same way as the "loop" device driver),
	  specified as a module parameter or sysfs option.

	  This driver is a replacement for now removed File-backed
	  Storage Gadget (g_file_storage).

	  Say "y" to link the driver statically, or "m" to build
	  a dynamically linked module called "g_mass_storage".

config USB_GADGET_TARGET
	tristate "USB Gadget Target Fabric Module"
	depends on TARGET_CORE
	select USB_LIBCOMPOSITE
	help
	  This fabric is an USB gadget. Two USB protocols are supported that is
	  BBB or BOT (Bulk Only Transport) and UAS (USB Attached SCSI). BOT is
	  advertised on alternative interface 0 (primary) and UAS is on
	  alternative interface 1. Both protocols can work on USB2.0 and USB3.0.
	  UAS utilizes the USB 3.0 feature called streams support.

config USB_G_SERIAL
	tristate "Serial Gadget (with CDC ACM and CDC OBEX support)"
	depends on TTY
	select USB_U_SERIAL
	select USB_F_ACM
	select USB_F_SERIAL
	select USB_F_OBEX
	select USB_LIBCOMPOSITE
	help
	  The Serial Gadget talks to the Linux-USB generic serial driver.
	  This driver supports a CDC-ACM module option, which can be used
	  to interoperate with MS-Windows hosts or with the Linux-USB
	  "cdc-acm" driver.

	  This driver also supports a CDC-OBEX option.  You will need a
	  user space OBEX server talking to /dev/ttyGS*, since the kernel
	  itself doesn't implement the OBEX protocol.

	  Say "y" to link the driver statically, or "m" to build a
	  dynamically linked module called "g_serial".

	  For more information, see Documentation/usb/gadget_serial.txt
	  which includes instructions and a "driver info file" needed to
	  make MS-Windows work with CDC ACM.

config USB_MIDI_GADGET
	tristate "MIDI Gadget"
	depends on SND
	select USB_LIBCOMPOSITE
	select SND_RAWMIDI
	help
	  The MIDI Gadget acts as a USB Audio device, with one MIDI
	  input and one MIDI output. These MIDI jacks appear as
	  a sound "card" in the ALSA sound system. Other MIDI
	  connections can then be made on the gadget system, using
	  ALSA's aconnect utility etc.

	  Say "y" to link the driver statically, or "m" to build a
	  dynamically linked module called "g_midi".

config USB_G_PRINTER
	tristate "Printer Gadget"
	select USB_LIBCOMPOSITE
	help
	  The Printer Gadget channels data between the USB host and a
	  userspace program driving the print engine. The user space
	  program reads and writes the device file /dev/g_printer to
	  receive or send printer data. It can use ioctl calls to
	  the device file to get or set printer status.

	  Say "y" to link the driver statically, or "m" to build a
	  dynamically linked module called "g_printer".

	  For more information, see Documentation/usb/gadget_printer.txt
	  which includes sample code for accessing the device file.

if TTY

config USB_CDC_COMPOSITE
	tristate "CDC Composite Device (Ethernet and ACM)"
	depends on NET
	select USB_LIBCOMPOSITE
	select USB_U_SERIAL
	select USB_U_ETHER
	select USB_F_ACM
	select USB_F_ECM
	help
	  This driver provides two functions in one configuration:
	  a CDC Ethernet (ECM) link, and a CDC ACM (serial port) link.

	  This driver requires four bulk and two interrupt endpoints,
	  plus the ability to handle altsettings.  Not all peripheral
	  controllers are that capable.

	  Say "y" to link the driver statically, or "m" to build a
	  dynamically linked module.

config USB_G_NOKIA
	tristate "Nokia composite gadget"
	depends on PHONET
	select USB_LIBCOMPOSITE
	select USB_U_SERIAL
	select USB_U_ETHER
	select USB_F_ACM
	select USB_F_OBEX
	select USB_F_PHONET
	select USB_F_ECM
	help
	  The Nokia composite gadget provides support for acm, obex
	  and phonet in only one composite gadget driver.

	  It's only really useful for N900 hardware. If you're building
	  a kernel for N900, say Y or M here. If unsure, say N.

config USB_G_ACM_MS
	tristate "CDC Composite Device (ACM and mass storage)"
	depends on BLOCK
	select USB_LIBCOMPOSITE
	select USB_U_SERIAL
	select USB_F_ACM
	help
	  This driver provides two functions in one configuration:
	  a mass storage, and a CDC ACM (serial port) link.

	  Say "y" to link the driver statically, or "m" to build a
	  dynamically linked module called "g_acm_ms".

config USB_G_MULTI
	tristate "Multifunction Composite Gadget"
	depends on BLOCK && NET
	select USB_G_MULTI_CDC if !USB_G_MULTI_RNDIS
	select USB_LIBCOMPOSITE
	select USB_U_SERIAL
	select USB_U_ETHER
	select USB_U_RNDIS
	select USB_F_ACM
	help
	  The Multifunction Composite Gadget provides Ethernet (RNDIS
	  and/or CDC Ethernet), mass storage and ACM serial link
	  interfaces.

	  You will be asked to choose which of the two configurations is
	  to be available in the gadget.  At least one configuration must
	  be chosen to make the gadget usable.  Selecting more than one
	  configuration will prevent Windows from automatically detecting
	  the gadget as a composite gadget, so an INF file will be needed to
	  use the gadget.

	  Say "y" to link the driver statically, or "m" to build a
	  dynamically linked module called "g_multi".

config USB_G_MULTI_RNDIS
	bool "RNDIS + CDC Serial + Storage configuration"
	depends on USB_G_MULTI
	default y
	help
	  This option enables a configuration with RNDIS, CDC Serial and
	  Mass Storage functions available in the Multifunction Composite
	  Gadget.  This is the configuration dedicated for Windows since RNDIS
	  is Microsoft's protocol.

	  If unsure, say "y".

config USB_G_MULTI_CDC
	bool "CDC Ethernet + CDC Serial + Storage configuration"
	depends on USB_G_MULTI
	default n
	help
	  This option enables a configuration with CDC Ethernet (ECM), CDC
	  Serial and Mass Storage functions available in the Multifunction
	  Composite Gadget.

	  If unsure, say "y".

endif # TTY

config USB_G_HID
	tristate "HID Gadget"
	select USB_LIBCOMPOSITE
	help
	  The HID gadget driver provides generic emulation of USB
	  Human Interface Devices (HID).

	  For more information, see Documentation/usb/gadget_hid.txt which
	  includes sample code for accessing the device files.

	  Say "y" to link the driver statically, or "m" to build a
	  dynamically linked module called "g_hid".

# Standalone / single function gadgets
config USB_G_DBGP
	tristate "EHCI Debug Device Gadget"
	depends on TTY
	select USB_LIBCOMPOSITE
	help
	  This gadget emulates an EHCI Debug device. This is useful when you want
	  to interact with an EHCI Debug Port.

	  Say "y" to link the driver statically, or "m" to build a
	  dynamically linked module called "g_dbgp".

if USB_G_DBGP
choice
	prompt "EHCI Debug Device mode"
	default USB_G_DBGP_SERIAL

config USB_G_DBGP_PRINTK
	depends on USB_G_DBGP
	bool "printk"
	help
	  Directly printk() received data. No interaction.

config USB_G_DBGP_SERIAL
	depends on USB_G_DBGP
	select USB_U_SERIAL
	bool "serial"
	help
	  Userland can interact using /dev/ttyGSxxx.
endchoice
endif

# put drivers that need isochronous transfer support (for audio
# or video class gadget drivers), or specific hardware, here.
config USB_G_WEBCAM
	tristate "USB Webcam Gadget"
	depends on VIDEO_DEV
	select USB_LIBCOMPOSITE
	select VIDEOBUF2_VMALLOC
	help
	  The Webcam Gadget acts as a composite USB Audio and Video Class
	  device. It provides a userspace API to process UVC control requests
	  and stream video data to the host.

	  Say "y" to link the driver statically, or "m" to build a
	  dynamically linked module called "g_webcam".

endchoice

endif # USB_GADGET<|MERGE_RESOLUTION|>--- conflicted
+++ resolved
@@ -313,11 +313,7 @@
 
 config USB_MV_UDC
 	tristate "Marvell USB2.0 Device Controller"
-<<<<<<< HEAD
-	depends on GENERIC_HARDIRQS && HAS_DMA
-=======
 	depends on HAS_DMA
->>>>>>> 8547f029
 	help
 	  Marvell Socs (including PXA and MMP series) include a high speed
 	  USB2.0 OTG controller, which can be configured as high speed or
@@ -560,11 +556,7 @@
 	  specified simply by creating appropriate directories in configfs.
 	  Associating functions with configurations is done by creating
 	  appropriate symbolic links.
-<<<<<<< HEAD
-	  For more information see Documentation/usb/gadget-configfs.txt.
-=======
 	  For more information see Documentation/usb/gadget_configfs.txt.
->>>>>>> 8547f029
 
 config USB_CONFIGFS_SERIAL
 	boolean "Generic serial bulk in/out"
