--- conflicted
+++ resolved
@@ -104,13 +104,10 @@
 	struct rw_semaphore lock; /* protect compression buffers, table,
 				   * 32bit stat counters against concurrent
 				   * notifications, reads and writes */
-<<<<<<< HEAD
-=======
 
 	struct work_struct free_work;  /* handle pending free request */
 	struct zram_slot_free *slot_free_rq; /* list head of free request */
 
->>>>>>> 8547f029
 	struct request_queue *queue;
 	struct gendisk *disk;
 	int init_done;
