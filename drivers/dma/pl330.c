// SPDX-License-Identifier: GPL-2.0-or-later
/*
 * Copyright (c) 2012 Samsung Electronics Co., Ltd.
 *		http://www.samsung.com
 *
 * Copyright (C) 2010 Samsung Electronics Co. Ltd.
 *	Jaswinder Singh <jassi.brar@samsung.com>
 */

#include <linux/kernel.h>
#include <linux/io.h>
#include <linux/init.h>
#include <linux/slab.h>
#include <linux/module.h>
#include <linux/string.h>
#include <linux/delay.h>
#include <linux/interrupt.h>
#include <linux/dma-mapping.h>
#include <linux/dmaengine.h>
#include <linux/amba/bus.h>
#include <linux/scatterlist.h>
#include <linux/of.h>
#include <linux/of_dma.h>
#include <linux/err.h>
#include <linux/pm_runtime.h>
#include <linux/bug.h>
#include <linux/cpumask.h>
#include <linux/of_address.h>
#include <linux/unaligned/access_ok.h>

#include "dmaengine.h"

#define PL330_MAX_CHAN		8
#define PL330_MAX_IRQS		32
#define PL330_MAX_PERI		32
#define PL330_MAX_BURST         16

#define PL330_QUIRK_BROKEN_NO_FLUSHP	BIT(0)
#define PL330_QUIRK_PERIPH_BURST	BIT(1)

enum pl330_cachectrl {
	CCTRL0,		/* Noncacheable and nonbufferable */
	CCTRL1,		/* Bufferable only */
	CCTRL2,		/* Cacheable, but do not allocate */
	CCTRL3,		/* Cacheable and bufferable, but do not allocate */
	INVALID1,	/* AWCACHE = 0x1000 */
	INVALID2,
	CCTRL6,		/* Cacheable write-through, allocate on writes only */
	CCTRL7,		/* Cacheable write-back, allocate on writes only */
};

enum pl330_byteswap {
	SWAP_NO,
	SWAP_2,
	SWAP_4,
	SWAP_8,
	SWAP_16,
};

/* Register and Bit field Definitions */
#define DS			0x0
#define DS_ST_STOP		0x0
#define DS_ST_EXEC		0x1
#define DS_ST_CMISS		0x2
#define DS_ST_UPDTPC		0x3
#define DS_ST_WFE		0x4
#define DS_ST_ATBRR		0x5
#define DS_ST_QBUSY		0x6
#define DS_ST_WFP		0x7
#define DS_ST_KILL		0x8
#define DS_ST_CMPLT		0x9
#define DS_ST_FLTCMP		0xe
#define DS_ST_FAULT		0xf

#define DPC			0x4
#define INTEN			0x20
#define ES			0x24
#define INTSTATUS		0x28
#define INTCLR			0x2c
#define FSM			0x30
#define FSC			0x34
#define FTM			0x38

#define _FTC			0x40
#define FTC(n)			(_FTC + (n)*0x4)

#define _CS			0x100
#define CS(n)			(_CS + (n)*0x8)
#define CS_CNS			(1 << 21)

#define _CPC			0x104
#define CPC(n)			(_CPC + (n)*0x8)

#define _SA			0x400
#define SA(n)			(_SA + (n)*0x20)

#define _DA			0x404
#define DA(n)			(_DA + (n)*0x20)

#define _CC			0x408
#define CC(n)			(_CC + (n)*0x20)

#define CC_SRCINC		(1 << 0)
#define CC_DSTINC		(1 << 14)
#define CC_SRCPRI		(1 << 8)
#define CC_DSTPRI		(1 << 22)
#define CC_SRCNS		(1 << 9)
#define CC_DSTNS		(1 << 23)
#define CC_SRCIA		(1 << 10)
#define CC_DSTIA		(1 << 24)
#define CC_SRCBRSTLEN_SHFT	4
#define CC_DSTBRSTLEN_SHFT	18
#define CC_SRCBRSTSIZE_SHFT	1
#define CC_DSTBRSTSIZE_SHFT	15
#define CC_SRCCCTRL_SHFT	11
#define CC_SRCCCTRL_MASK	0x7
#define CC_DSTCCTRL_SHFT	25
#define CC_DRCCCTRL_MASK	0x7
#define CC_SWAP_SHFT		28

#define _LC0			0x40c
#define LC0(n)			(_LC0 + (n)*0x20)

#define _LC1			0x410
#define LC1(n)			(_LC1 + (n)*0x20)

#define DBGSTATUS		0xd00
#define DBG_BUSY		(1 << 0)

#define DBGCMD			0xd04
#define DBGINST0		0xd08
#define DBGINST1		0xd0c

#define CR0			0xe00
#define CR1			0xe04
#define CR2			0xe08
#define CR3			0xe0c
#define CR4			0xe10
#define CRD			0xe14

#define PERIPH_ID		0xfe0
#define PERIPH_REV_SHIFT	20
#define PERIPH_REV_MASK		0xf
#define PERIPH_REV_R0P0		0
#define PERIPH_REV_R1P0		1
#define PERIPH_REV_R1P1		2

#define CR0_PERIPH_REQ_SET	(1 << 0)
#define CR0_BOOT_EN_SET		(1 << 1)
#define CR0_BOOT_MAN_NS		(1 << 2)
#define CR0_NUM_CHANS_SHIFT	4
#define CR0_NUM_CHANS_MASK	0x7
#define CR0_NUM_PERIPH_SHIFT	12
#define CR0_NUM_PERIPH_MASK	0x1f
#define CR0_NUM_EVENTS_SHIFT	17
#define CR0_NUM_EVENTS_MASK	0x1f

#define CR1_ICACHE_LEN_SHIFT	0
#define CR1_ICACHE_LEN_MASK	0x7
#define CR1_NUM_ICACHELINES_SHIFT	4
#define CR1_NUM_ICACHELINES_MASK	0xf

#define CRD_DATA_WIDTH_SHIFT	0
#define CRD_DATA_WIDTH_MASK	0x7
#define CRD_WR_CAP_SHIFT	4
#define CRD_WR_CAP_MASK		0x7
#define CRD_WR_Q_DEP_SHIFT	8
#define CRD_WR_Q_DEP_MASK	0xf
#define CRD_RD_CAP_SHIFT	12
#define CRD_RD_CAP_MASK		0x7
#define CRD_RD_Q_DEP_SHIFT	16
#define CRD_RD_Q_DEP_MASK	0xf
#define CRD_DATA_BUFF_SHIFT	20
#define CRD_DATA_BUFF_MASK	0x3ff

#define PART			0x330
#define DESIGNER		0x41
#define REVISION		0x0
#define INTEG_CFG		0x0
#define PERIPH_ID_VAL		((PART << 0) | (DESIGNER << 12))

#define PL330_STATE_STOPPED		(1 << 0)
#define PL330_STATE_EXECUTING		(1 << 1)
#define PL330_STATE_WFE			(1 << 2)
#define PL330_STATE_FAULTING		(1 << 3)
#define PL330_STATE_COMPLETING		(1 << 4)
#define PL330_STATE_WFP			(1 << 5)
#define PL330_STATE_KILLING		(1 << 6)
#define PL330_STATE_FAULT_COMPLETING	(1 << 7)
#define PL330_STATE_CACHEMISS		(1 << 8)
#define PL330_STATE_UPDTPC		(1 << 9)
#define PL330_STATE_ATBARRIER		(1 << 10)
#define PL330_STATE_QUEUEBUSY		(1 << 11)
#define PL330_STATE_INVALID		(1 << 15)

#define PL330_STABLE_STATES (PL330_STATE_STOPPED | PL330_STATE_EXECUTING \
				| PL330_STATE_WFE | PL330_STATE_FAULTING)

#define CMD_DMAADDH		0x54
#define CMD_DMAEND		0x00
#define CMD_DMAFLUSHP		0x35
#define CMD_DMAGO		0xa0
#define CMD_DMALD		0x04
#define CMD_DMALDP		0x25
#define CMD_DMALP		0x20
#define CMD_DMALPEND		0x28
#define CMD_DMAKILL		0x01
#define CMD_DMAMOV		0xbc
#define CMD_DMANOP		0x18
#define CMD_DMARMB		0x12
#define CMD_DMASEV		0x34
#define CMD_DMAST		0x08
#define CMD_DMASTP		0x29
#define CMD_DMASTZ		0x0c
#define CMD_DMAWFE		0x36
#define CMD_DMAWFP		0x30
#define CMD_DMAWMB		0x13

#define SZ_DMAADDH		3
#define SZ_DMAEND		1
#define SZ_DMAFLUSHP		2
#define SZ_DMALD		1
#define SZ_DMALDP		2
#define SZ_DMALP		2
#define SZ_DMALPEND		2
#define SZ_DMAKILL		1
#define SZ_DMAMOV		6
#define SZ_DMANOP		1
#define SZ_DMARMB		1
#define SZ_DMASEV		2
#define SZ_DMAST		1
#define SZ_DMASTP		2
#define SZ_DMASTZ		1
#define SZ_DMAWFE		2
#define SZ_DMAWFP		2
#define SZ_DMAWMB		1
#define SZ_DMAGO		6

#define BRST_LEN(ccr)		((((ccr) >> CC_SRCBRSTLEN_SHFT) & 0xf) + 1)
#define BRST_SIZE(ccr)		(1 << (((ccr) >> CC_SRCBRSTSIZE_SHFT) & 0x7))

#define BYTE_TO_BURST(b, ccr)	((b) / BRST_SIZE(ccr) / BRST_LEN(ccr))
#define BURST_TO_BYTE(c, ccr)	((c) * BRST_SIZE(ccr) * BRST_LEN(ccr))

/*
 * With 256 bytes, we can do more than 2.5MB and 5MB xfers per req
 * at 1byte/burst for P<->M and M<->M respectively.
 * For typical scenario, at 1word/burst, 10MB and 20MB xfers per req
 * should be enough for P<->M and M<->M respectively.
 */
#define MCODE_BUFF_PER_REQ	512

/* Use this _only_ to wait on transient states */
#define UNTIL(t, s)	do {									\
				unsigned long timeout = jiffies + msecs_to_jiffies(5);		\
				bool timeout_flag = true;					\
				do {								\
					if (_state(t) & (s)) {					\
						timeout_flag = false;				\
						break;						\
					}							\
					cpu_relax();						\
				} while (time_before(jiffies, timeout));			\
				if (timeout_flag)						\
					pr_err("%s Timeout error!!!!\n", __func__);		\
			} while (0)

#ifdef PL330_DEBUG_MCGEN
static unsigned cmd_line;
#define PL330_DBGCMD_DUMP(off, x...)	do { \
						printk("%x:", cmd_line); \
						printk(x); \
						cmd_line += off; \
					} while (0)
#define PL330_DBGMC_START(addr)		(cmd_line = addr)
#else
#define PL330_DBGCMD_DUMP(off, x...)	do {} while (0)
#define PL330_DBGMC_START(addr)		do {} while (0)
#endif

#ifdef CONFIG_DMADEVICES_DEBUG
#define DBG_PRINT(x...)		exynos_ss_printk(x)
#else
#define DBG_PRINT(x...)		do {} while (0)
#endif

/* The number of default descriptors */

#define NR_DEFAULT_DESC	16

/* Delay for runtime PM autosuspend, ms */
#define PL330_AUTOSUSPEND_DELAY 20

/* Populated by the PL330 core driver for DMA API driver's info */
struct pl330_config {
	u32	periph_id;
#define DMAC_MODE_NS	(1 << 0)
	unsigned int	mode;
	unsigned int	data_bus_width:10; /* In number of bits */
	unsigned int	data_buf_dep:11;
	unsigned int	num_chan:4;
	unsigned int	num_peri:6;
	u32		peri_ns;
	unsigned int	num_events:6;
	u32		irq_ns;
};

/*
 * Request Configuration.
 * The PL330 core does not modify this and uses the last
 * working configuration if the request doesn't provide any.
 *
 * The Client may want to provide this info only for the
 * first request and a request with new settings.
 */
struct pl330_reqcfg {
	/* Address Incrementing */
	unsigned dst_inc:1;
	unsigned src_inc:1;

	/*
	 * For now, the SRC & DST protection levels
	 * and burst size/length are assumed same.
	 */
	bool nonsecure;
	bool privileged;
	bool insnaccess;
	unsigned brst_len:5;
	unsigned brst_size:3; /* in power of 2 */

	enum pl330_cachectrl dcctl;
	enum pl330_cachectrl scctl;
	enum pl330_byteswap swap;
	struct pl330_config *pcfg;
};

/*
 * One cycle of DMAC operation.
 * There may be more than one xfer in a request.
 */
struct pl330_xfer {
	dma_addr_t src_addr;
	dma_addr_t dst_addr;
	/* Size to xfer */
	u32 bytes;
};

/* The xfer callbacks are made with one of these arguments. */
enum pl330_op_err {
	/* The all xfers in the request were success. */
	PL330_ERR_NONE,
	/* If req aborted due to global error. */
	PL330_ERR_ABORT,
	/* If req failed due to problem with Channel. */
	PL330_ERR_FAIL,
};

enum dmamov_dst {
	SAR = 0,
	CCR,
	DAR,
};

enum pl330_dst {
	SRC = 0,
	DST,
};

enum pl330_cond {
	SINGLE,
	BURST,
	ALWAYS,
};

struct dma_pl330_desc;

struct _pl330_req {
	u32 mc_bus;
	void *mc_cpu;
	struct dma_pl330_desc *desc;
};

/* ToBeDone for tasklet */
struct _pl330_tbd {
	bool reset_dmac;
	bool reset_mngr;
	u8 reset_chan;
};

/* A DMAC Thread */
struct pl330_thread {
	u8 id;
	int ev;
	/* If the channel is not yet acquired by any client */
	bool free;
	/* Parent DMAC */
	struct pl330_dmac *dmac;
	/* Only two at a time */
	struct _pl330_req req[2];
	/* Index of the last enqueued request */
	unsigned lstenq;
	/* Index of the last submitted request or -1 if the DMA is stopped */
	int req_running;
	void __iomem *ar_wrapper;
	void __iomem *aw_wrapper;
};

enum pl330_dmac_state {
	UNINIT,
	INIT,
	DYING,
};

enum desc_status {
	/* In the DMAC pool */
	FREE,
	/*
	 * Allocated to some channel during prep_xxx
	 * Also may be sitting on the work_list.
	 */
	PREP,
	/*
	 * Sitting on the work_list and already submitted
	 * to the PL330 core. Not more than two descriptors
	 * of a channel can be BUSY at any time.
	 */
	BUSY,
	/*
	 * Sitting on the channel work_list but xfer done
	 * by PL330 core
	 */
	DONE,
};

struct dma_pl330_chan {
	/* Schedule desc completion */
	struct tasklet_struct task;

	/* DMA-Engine Channel */
	struct dma_chan chan;

	/* List of submitted descriptors */
	struct list_head submitted_list;
	/* List of issued descriptors */
	struct list_head work_list;
	/* List of completed descriptors */
	struct list_head completed_list;

	/* Pointer to the DMAC that manages this channel,
	 * NULL if the channel is available to be acquired.
	 * As the parent, this DMAC also provides descriptors
	 * to the channel.
	 */
	struct pl330_dmac *dmac;

	/* To protect channel manipulation */
	spinlock_t lock;

	/*
	 * Hardware channel thread of PL330 DMAC. NULL if the channel is
	 * available.
	 */
	struct pl330_thread *thread;

	/* For D-to-M and M-to-D channels */
	int burst_sz; /* the peripheral fifo width */
	int burst_len; /* the number of burst */
	phys_addr_t fifo_addr;
	/* DMA-mapped view of the FIFO; may differ if an IOMMU is present */
	dma_addr_t fifo_dma;
	enum dma_data_direction dir;

	/* for cyclic capability */
	bool cyclic;

	/* for runtime pm tracking */
	bool active;
};

struct pl330_dmac {
	/* DMA-Engine Device */
	struct dma_device ddma;

	/* Holds info about sg limitations */
	struct device_dma_parameters dma_parms;

	/* Pool of descriptors available for the DMAC's channels */
	struct list_head desc_pool;
	/* To protect desc_pool manipulation */
	spinlock_t pool_lock;

	/* Size of MicroCode buffers for each channel. */
	unsigned mcbufsz;
	/* ioremap'ed address of PL330 registers. */
	void __iomem	*base;
	/* Used the DMA wrapper */
	bool wrapper;
	void __iomem *inst_wrapper;
	int			usage_count;
	/* Populated by the PL330 core driver during pl330_add */
	struct pl330_config	pcfg;

	spinlock_t		lock;
	/* Maximum possible events/irqs */
	int			events[32];
	/* BUS address of MicroCode buffer */
	dma_addr_t		mcode_bus;
	/* CPU address of MicroCode buffer */
	void			*mcode_cpu;
	/* List of all Channel threads */
	struct pl330_thread	*channels;
	/* Pointer to the MANAGER thread */
	struct pl330_thread	*manager;
	/* To handle bad news in interrupt */
	struct tasklet_struct	tasks;
	struct _pl330_tbd	dmac_tbd;
	/* State of DMAC operation */
	enum pl330_dmac_state	state;
	/* Holds list of reqs with due callbacks */
	struct list_head        req_done;

	/* Peripheral channels connected to this DMAC */
	unsigned int num_peripherals;
	struct dma_pl330_chan *peripherals; /* keep at end */

	bool multi_irq;
	int irqnum_having_multi[AMBA_NR_IRQS];

	int quirks;
};

static struct pl330_of_quirks {
	char *quirk;
	int id;
} of_quirks[] = {
	{
		.quirk = "arm,pl330-broken-no-flushp",
		.id = PL330_QUIRK_BROKEN_NO_FLUSHP,
	},
	{
		.quirk = "arm,pl330-periph-burst",
		.id = PL330_QUIRK_PERIPH_BURST,
	}
};

struct dma_pl330_desc {
	/* To attach to a queue as child */
	struct list_head node;

	/* Descriptor for the DMA Engine API */
	struct dma_async_tx_descriptor txd;

	/* Xfer for PL330 core */
	struct pl330_xfer px;

	struct pl330_reqcfg rqcfg;

	enum desc_status status;

	int bytes_requested;
	bool last;

	/* The channel which currently holds this desc */
	struct dma_pl330_chan *pchan;

	enum dma_transfer_direction rqtype;
	/* Index of peripheral for the xfer. */
	unsigned peri:5;
	/* Hook to attach to DMAC's list of reqs with due callback */
	struct list_head rqd;
	unsigned int infiniteloop;
};

struct _xfer_spec {
	u32 ccr;
	struct dma_pl330_desc *desc;
};

static inline bool _queue_full(struct pl330_thread *thrd)
{
	return thrd->req[0].desc != NULL && thrd->req[1].desc != NULL;
}

static inline bool is_manager(struct pl330_thread *thrd)
{
	return thrd->dmac->manager == thrd;
}

/* If manager of the thread is in Non-Secure mode */
static inline bool _manager_ns(struct pl330_thread *thrd)
{
	return (thrd->dmac->pcfg.mode & DMAC_MODE_NS) ? true : false;
}

static inline u32 get_revision(u32 periph_id)
{
	return (periph_id >> PERIPH_REV_SHIFT) & PERIPH_REV_MASK;
}

/**
 * of_dma_get_mcode_addr - Get the DMA micro code buffer address.
 * @np:		device node of DMA controller
 *
 * Return the physical address.
 */
static unsigned int of_dma_get_mcode_addr(struct device_node *np)
{
	unsigned int addr = 0;
	const __be32	*prop;

	prop = of_get_property(np, "#dma-mcode-addr", NULL);
	if (prop)
		addr = be32_to_cpup(prop);

	return addr;
}

/**
 * of_dma_get_arwrapper_address - Get the DMA WAPPER AR address
 * @np:		device node of DMA controller
 * @num:	DMA channel thread number
 *
 * Return the virtual address.
 */
static void __iomem *of_dma_get_arwrapper_address(struct device_node *np, unsigned int num)
{
	const __be32 *reg_list;
	unsigned int count;
	int length;

	reg_list = of_get_property(np, "dma-arwrapper", &length);
	if (!reg_list)
		return NULL;

	count = length / sizeof(*reg_list);

	if (!reg_list || num >= count)
		return NULL;

	return ioremap(of_translate_address(np, reg_list + num), SZ_32);
}

/**
 * of_dma_get_awwrapper_address - Get the DMA WAPPER AW address
 * @np:		device node of DMA controller
 * @num:	DMA channel thread number
 *
 * Return the virtual address.
 */
static void __iomem *of_dma_get_awwrapper_address(struct device_node *np, unsigned int num)
{
	const __be32 *reg_list;
	unsigned int count;
	int length;

	reg_list = of_get_property(np, "dma-awwrapper", &length);
	count = length / sizeof(*reg_list);

	if (!reg_list || num >= count)
		return NULL;

	return ioremap(of_translate_address(np, reg_list + num), SZ_32);
}

/**
 * of_dma_get_instwrapper_address - Get the DMA INSTWRAPPER address of DMA instruction
 * @np:		device node of DMA controller
 *
 * Return the virtual address.
 */
static void __iomem *of_dma_get_instwrapper_address(struct device_node *np)
{
	const __be32 *reg_list;
	phys_addr_t ret;

	reg_list = of_get_property(np, "dma-instwrapper", NULL);

	if (!reg_list)
		return NULL;

	ret = be32_to_cpup(reg_list);
	if (!ret)
		return NULL;

	return ioremap(ret, SZ_32);
}

/**
 * of_dma_get_arwrapper_address - Get the DMA WAPPER available
 * @np:		device node of DMA controller
 *
 */
static bool of_dma_get_wrapper_available(struct device_node *np)
{
	const __be32 *reg_list;
	int ret = 0;

	reg_list = of_get_property(np, "dma-instwrapper", NULL);

	if (!reg_list)
		return false;

	ret = be32_to_cpup(reg_list);
	if (!ret)
		return false;

	return true;
}

static u64 of_dma_get_mask(struct device_node *np, char *name)
{
	int bit_cnt = 0;

	of_property_read_u32(np, name, &bit_cnt);

	if (bit_cnt)
		return DMA_BIT_MASK(bit_cnt);

	return DMA_BIT_MASK(64);
}

static bool of_dma_multi_irq(struct device_node *np)
{
	bool ret = 0;
	const __be32	*prop;

	prop = of_get_property(np, "#dma-multi-irq", NULL);
	if (prop)
		ret = be32_to_cpup(prop);

	return ret;
}

static inline u32 _emit_END(unsigned int dry_run, u8 buf[])
{
	if (dry_run)
		return SZ_DMAEND;

	buf[0] = CMD_DMAEND;

	PL330_DBGCMD_DUMP(SZ_DMAEND, "\tDMAEND\n");

	return SZ_DMAEND;
}

static inline int _emit_FLUSHP(unsigned int dry_run, u8 buf[], u8 peri)
{
	if (dry_run)
		return SZ_DMAFLUSHP;

	buf[0] = CMD_DMAFLUSHP;

	peri &= 0x1f;
	peri <<= 3;
	buf[1] = peri;

	PL330_DBGCMD_DUMP(SZ_DMAFLUSHP, "\tDMAFLUSHP %u\n", peri >> 3);

	return SZ_DMAFLUSHP;
}

static inline u32 _emit_LD(unsigned int dry_run, u8 buf[],
			   enum pl330_cond cond)
{
	if (dry_run)
		return SZ_DMALD;

	buf[0] = CMD_DMALD;

	if (cond == SINGLE)
		buf[0] |= (0 << 1) | (1 << 0);
	else if (cond == BURST)
		buf[0] |= (1 << 1) | (1 << 0);

	PL330_DBGCMD_DUMP(SZ_DMALD, "\tDMALD%c\n",
		cond == SINGLE ? 'S' : (cond == BURST ? 'B' : 'A'));

	return SZ_DMALD;
}

static inline u32 _emit_LDP(unsigned int dry_run, u8 buf[],
			    enum pl330_cond cond, u8 peri)
{
	if (dry_run)
		return SZ_DMALDP;

	buf[0] = CMD_DMALDP;

	if (cond == BURST)
		buf[0] |= (1 << 1);

	peri &= 0x1f;
	peri <<= 3;
	buf[1] = peri;

	PL330_DBGCMD_DUMP(SZ_DMALDP, "\tDMALDP%c %u\n",
		cond == SINGLE ? 'S' : 'B', peri >> 3);

	return SZ_DMALDP;
}

static inline int _emit_LP(unsigned int dry_run, u8 buf[],
			   unsigned int loop, u8 cnt)
{
	if (dry_run)
		return SZ_DMALP;

	buf[0] = CMD_DMALP;

	if (loop)
		buf[0] |= (1 << 1);

	cnt--; /* DMAC increments by 1 internally */
	buf[1] = cnt;

	PL330_DBGCMD_DUMP(SZ_DMALP, "\tDMALP_%c %u\n", loop ? '1' : '0', cnt);

	return SZ_DMALP;
}

struct _arg_LPEND {
	enum pl330_cond cond;
	bool forever;
	unsigned int loop;
	u8 bjump;
};

static inline int _emit_LPEND(unsigned int dry_run, u8 buf[],
			      const struct _arg_LPEND *arg)
{
	enum pl330_cond cond = arg->cond;
	bool forever = arg->forever;
	unsigned int loop = arg->loop;
	u8 bjump = arg->bjump;

	if (dry_run)
		return SZ_DMALPEND;

	buf[0] = CMD_DMALPEND;

	if (loop)
		buf[0] |= (1 << 2);

	if (!forever)
		buf[0] |= (1 << 4);

	if (cond == SINGLE)
		buf[0] |= (0 << 1) | (1 << 0);
	else if (cond == BURST)
		buf[0] |= (1 << 1) | (1 << 0);

	buf[1] = bjump;

	PL330_DBGCMD_DUMP(SZ_DMALPEND, "\tDMALP%s%c_%c bjmpto_%x\n",
			forever ? "FE" : "END",
			cond == SINGLE ? 'S' : (cond == BURST ? 'B' : 'A'),
			loop ? '1' : '0',
			bjump);

	return SZ_DMALPEND;
}

static inline u32 _emit_KILL(unsigned int dry_run, u8 buf[])
{
	if (dry_run)
		return SZ_DMAKILL;

	buf[0] = CMD_DMAKILL;

	return SZ_DMAKILL;
}

static inline int _emit_MOV(unsigned int dry_run, u8 buf[],
			    enum dmamov_dst dst, u32 val)
{
	if (dry_run)
		return SZ_DMAMOV;

	buf[0] = CMD_DMAMOV;
	buf[1] = dst;
	buf[2] = val;
	buf[3] = val >> 8;
	buf[4] = val >> 16;
	buf[5] = val >> 24;

	PL330_DBGCMD_DUMP(SZ_DMAMOV, "\tDMAMOV %s 0x%x\n",
		dst == SAR ? "SAR" : (dst == DAR ? "DAR" : "CCR"), val);

	return SZ_DMAMOV;
}

static inline u32 _emit_NOP(unsigned int dry_run, u8 buf[])
{
	if (dry_run)
		return SZ_DMANOP;

	buf[0] = CMD_DMANOP;

	PL330_DBGCMD_DUMP(SZ_DMANOP, "\tDMANOP\n");

	return SZ_DMANOP;
}

static inline u32 _emit_RMB(unsigned int dry_run, u8 buf[])
{
	if (dry_run)
		return SZ_DMARMB;

	buf[0] = CMD_DMARMB;

	PL330_DBGCMD_DUMP(SZ_DMARMB, "\tDMARMB\n");

	return SZ_DMARMB;
}

static inline int _emit_SEV(unsigned int dry_run, u8 buf[], u8 ev)
{
	if (dry_run)
		return SZ_DMASEV;

	buf[0] = CMD_DMASEV;

	ev &= 0x1f;
	ev <<= 3;
	buf[1] = ev;

	PL330_DBGCMD_DUMP(SZ_DMASEV, "\tDMASEV %u\n", ev >> 3);

	return SZ_DMASEV;
}

static inline u32 _emit_ST(unsigned int dry_run, u8 buf[], enum pl330_cond cond)
{
	if (dry_run)
		return SZ_DMAST;

	buf[0] = CMD_DMAST;

	if (cond == SINGLE)
		buf[0] |= (0 << 1) | (1 << 0);
	else if (cond == BURST)
		buf[0] |= (1 << 1) | (1 << 0);

	PL330_DBGCMD_DUMP(SZ_DMAST, "\tDMAST%c\n",
		cond == SINGLE ? 'S' : (cond == BURST ? 'B' : 'A'));

	return SZ_DMAST;
}

static inline u32 _emit_STP(unsigned int dry_run, u8 buf[],
			    enum pl330_cond cond, u8 peri)
{
	if (dry_run)
		return SZ_DMASTP;

	buf[0] = CMD_DMASTP;

	if (cond == BURST)
		buf[0] |= (1 << 1);

	peri &= 0x1f;
	peri <<= 3;
	buf[1] = peri;

	PL330_DBGCMD_DUMP(SZ_DMASTP, "\tDMASTP%c %u\n",
		cond == SINGLE ? 'S' : 'B', peri >> 3);

	return SZ_DMASTP;
}

static inline u32 _emit_WFP(unsigned int dry_run, u8 buf[],
			    enum pl330_cond cond, u8 peri)
{
	if (dry_run)
		return SZ_DMAWFP;

	buf[0] = CMD_DMAWFP;

	if (cond == SINGLE)
		buf[0] |= (0 << 1) | (0 << 0);
	else if (cond == BURST)
		buf[0] |= (1 << 1) | (0 << 0);
	else
		buf[0] |= (0 << 1) | (1 << 0);

	peri &= 0x1f;
	peri <<= 3;
	buf[1] = peri;

	PL330_DBGCMD_DUMP(SZ_DMAWFP, "\tDMAWFP%c %u\n",
		cond == SINGLE ? 'S' : (cond == BURST ? 'B' : 'P'), peri >> 3);

	return SZ_DMAWFP;
}

static inline u32 _emit_WMB(unsigned int dry_run, u8 buf[])
{
	if (dry_run)
		return SZ_DMAWMB;

	buf[0] = CMD_DMAWMB;

	PL330_DBGCMD_DUMP(SZ_DMAWMB, "\tDMAWMB\n");

	return SZ_DMAWMB;
}

struct _arg_GO {
	u8 chan;
	u32 addr;
	unsigned int ns;
};

static inline u32 _emit_GO(unsigned int dry_run, u8 buf[],
			   const struct _arg_GO *arg)
{
	u8 chan = arg->chan;
	u32 addr = arg->addr;
	unsigned int ns = arg->ns;

	if (dry_run)
		return SZ_DMAGO;

	buf[0] = CMD_DMAGO;
	buf[0] |= (ns << 1);
	buf[1] = chan & 0x7;
	buf[2] = addr;
	buf[3] = addr >> 8;
	buf[4] = addr >> 16;
	buf[5] = addr >> 24;

	return SZ_DMAGO;
}

/* Returns Time-Out */
static bool _until_dmac_idle(struct pl330_thread *thrd)
{
	void __iomem *regs = thrd->dmac->base;
	unsigned long timeout = jiffies + msecs_to_jiffies(5);

	do {
		/* Until Manager is Idle */
		if (!(readl(regs + DBGSTATUS) & DBG_BUSY))
			return false;

		cpu_relax();
	} while (time_before(jiffies, timeout));

	return true;
}

static inline void _execute_DBGINSN(struct pl330_thread *thrd,
					u8 insn[], bool as_manager)
{
	void __iomem *regs = thrd->dmac->base;
	u32 val;

	/* If timed out due to halted state-machine */
	if (_until_dmac_idle(thrd)) {
		dev_err(thrd->dmac->ddma.dev, "DMAC halted!\n");
		return;
	}

	val = (insn[0] << 16) | (insn[1] << 24);
	if (!as_manager) {
		val |= (1 << 0);
		val |= (thrd->id << 8); /* Channel Number */
	}
	writel(val, regs + DBGINST0);

	val = get_unaligned_le32(&insn[2]);
	writel(val, regs + DBGINST1);

	/* Get going */
	writel(0, regs + DBGCMD);
}

static inline u32 _state(struct pl330_thread *thrd)
{
	void __iomem *regs = thrd->dmac->base;
	u32 val;

	if (is_manager(thrd))
		val = readl(regs + DS) & 0xf;
	else
		val = readl(regs + CS(thrd->id)) & 0xf;

	switch (val) {
	case DS_ST_STOP:
		return PL330_STATE_STOPPED;
	case DS_ST_EXEC:
		return PL330_STATE_EXECUTING;
	case DS_ST_CMISS:
		return PL330_STATE_CACHEMISS;
	case DS_ST_UPDTPC:
		return PL330_STATE_UPDTPC;
	case DS_ST_WFE:
		return PL330_STATE_WFE;
	case DS_ST_FAULT:
		return PL330_STATE_FAULTING;
	case DS_ST_ATBRR:
		if (is_manager(thrd))
			return PL330_STATE_INVALID;
		else
			return PL330_STATE_ATBARRIER;
	case DS_ST_QBUSY:
		if (is_manager(thrd))
			return PL330_STATE_INVALID;
		else
			return PL330_STATE_QUEUEBUSY;
	case DS_ST_WFP:
		if (is_manager(thrd))
			return PL330_STATE_INVALID;
		else
			return PL330_STATE_WFP;
	case DS_ST_KILL:
		if (is_manager(thrd))
			return PL330_STATE_INVALID;
		else
			return PL330_STATE_KILLING;
	case DS_ST_CMPLT:
		if (is_manager(thrd))
			return PL330_STATE_INVALID;
		else
			return PL330_STATE_COMPLETING;
	case DS_ST_FLTCMP:
		if (is_manager(thrd))
			return PL330_STATE_INVALID;
		else
			return PL330_STATE_FAULT_COMPLETING;
	default:
		return PL330_STATE_INVALID;
	}
}

static void _stop(struct pl330_thread *thrd)
{
	void __iomem *regs = thrd->dmac->base;
	u8 insn[6] = {0, 0, 0, 0, 0, 0};
	u32 inten = readl(regs + INTEN);

	if (_state(thrd) == PL330_STATE_FAULT_COMPLETING)
		UNTIL(thrd, PL330_STATE_FAULTING | PL330_STATE_KILLING);

	/* Return if nothing needs to be done */
	if (_state(thrd) == PL330_STATE_COMPLETING
		  || _state(thrd) == PL330_STATE_KILLING
		  || _state(thrd) == PL330_STATE_STOPPED)
		return;

	_emit_KILL(0, insn);

	_execute_DBGINSN(thrd, insn, is_manager(thrd));

	/* clear the event */
	if (inten & (1 << thrd->ev))
		writel(1 << thrd->ev, regs + INTCLR);
	/* Stop generating interrupts for SEV */
	writel(inten & ~(1 << thrd->ev), regs + INTEN);
}

/* Start doing req 'idx' of thread 'thrd' */
static bool _trigger(struct pl330_thread *thrd)
{
	void __iomem *regs = thrd->dmac->base;
	struct _pl330_req *req;
	struct dma_pl330_desc *desc;
	struct _arg_GO go;
	unsigned ns;
	u8 insn[6] = {0, 0, 0, 0, 0, 0};
	int idx;

	/* Return if already ACTIVE */
	if (_state(thrd) != PL330_STATE_STOPPED)
		return true;

	idx = 1 - thrd->lstenq;
	if (thrd->req[idx].desc != NULL) {
		req = &thrd->req[idx];
	} else {
		idx = thrd->lstenq;
		if (thrd->req[idx].desc != NULL)
			req = &thrd->req[idx];
		else
			req = NULL;
	}

	/* Return if no request */
	if (!req)
		return true;

	desc = req->desc;

	ns = desc->rqcfg.nonsecure ? 1 : 0;

	/* See 'Abort Sources' point-4 at Page 2-25 */
	if (_manager_ns(thrd) && !ns)
		dev_info(thrd->dmac->ddma.dev, "%s:%d Recipe for ABORT!\n",
			__func__, __LINE__);

	go.chan = thrd->id;
	go.addr = req->mc_bus;
	go.ns = ns;
	_emit_GO(0, insn, &go);

	/* Set to generate interrupts for SEV */
	writel(readl(regs + INTEN) | (1 << thrd->ev), regs + INTEN);

	/* Only manager can execute GO */
	_execute_DBGINSN(thrd, insn, true);

	thrd->req_running = idx;

	return true;
}

static bool _start(struct pl330_thread *thrd)
{
	switch (_state(thrd)) {
	case PL330_STATE_FAULT_COMPLETING:
		UNTIL(thrd, PL330_STATE_FAULTING | PL330_STATE_KILLING);

		if (_state(thrd) == PL330_STATE_KILLING)
			UNTIL(thrd, PL330_STATE_STOPPED);
		fallthrough;

	case PL330_STATE_FAULTING:
		_stop(thrd);
		fallthrough;

	case PL330_STATE_KILLING:
	case PL330_STATE_COMPLETING:
		UNTIL(thrd, PL330_STATE_STOPPED);
		fallthrough;

	case PL330_STATE_STOPPED:
		return _trigger(thrd);

	case PL330_STATE_WFP:
	case PL330_STATE_QUEUEBUSY:
	case PL330_STATE_ATBARRIER:
	case PL330_STATE_UPDTPC:
	case PL330_STATE_CACHEMISS:
	case PL330_STATE_EXECUTING:
		return true;

	case PL330_STATE_WFE: /* For RESUME, nothing yet */
	default:
		return false;
	}
}

static inline int _ldst_memtomem(unsigned dry_run, u8 buf[],
		const struct _xfer_spec *pxs, int cyc)
{
	int off = 0;
	struct pl330_config *pcfg = pxs->desc->rqcfg.pcfg;

	/* check lock-up free version */
	if (get_revision(pcfg->periph_id) >= PERIPH_REV_R1P0) {
		while (cyc--) {
			off += _emit_LD(dry_run, &buf[off], ALWAYS);
			off += _emit_ST(dry_run, &buf[off], ALWAYS);
		}
	} else {
		while (cyc--) {
			off += _emit_LD(dry_run, &buf[off], ALWAYS);
			off += _emit_RMB(dry_run, &buf[off]);
			off += _emit_ST(dry_run, &buf[off], ALWAYS);
			off += _emit_WMB(dry_run, &buf[off]);
		}
	}

	return off;
}

static u32 _emit_load(unsigned int dry_run, u8 buf[],
	enum pl330_cond cond, enum dma_transfer_direction direction,
	u8 peri)
{
	int off = 0;

	switch (direction) {
	case DMA_MEM_TO_MEM:
	case DMA_MEM_TO_DEV:
		off += _emit_LD(dry_run, &buf[off], cond);
		break;

	case DMA_DEV_TO_MEM:
		if (cond == ALWAYS) {
			off += _emit_LDP(dry_run, &buf[off], SINGLE,
				peri);
			off += _emit_LDP(dry_run, &buf[off], BURST,
				peri);
		} else {
			off += _emit_LDP(dry_run, &buf[off], cond,
				peri);
		}
		break;

	default:
		/* this code should be unreachable */
		WARN_ON(1);
		break;
	}

	return off;
}

static inline u32 _emit_store(unsigned int dry_run, u8 buf[],
	enum pl330_cond cond, enum dma_transfer_direction direction,
	u8 peri)
{
	int off = 0;

	switch (direction) {
	case DMA_MEM_TO_MEM:
	case DMA_DEV_TO_MEM:
		off += _emit_ST(dry_run, &buf[off], cond);
		break;

	case DMA_MEM_TO_DEV:
		if (cond == ALWAYS) {
			off += _emit_STP(dry_run, &buf[off], SINGLE,
				peri);
			off += _emit_ST(dry_run, &buf[off], BURST);
		} else {
			off += _emit_ST(dry_run, &buf[off], cond);
		}
		break;

	default:
		/* this code should be unreachable */
		WARN_ON(1);
		break;
	}

	return off;
}

static inline int _ldst_peripheral(struct pl330_dmac *pl330,
				 unsigned dry_run, u8 buf[],
				 const struct _xfer_spec *pxs, int cyc,
				 enum pl330_cond cond)
{
	int off = 0;

	while (cyc--) {
		off += _emit_WFP(dry_run, &buf[off], cond, pxs->desc->peri);
		off += _emit_load(dry_run, &buf[off], cond, pxs->desc->rqtype,
			pxs->desc->peri);
		off += _emit_store(dry_run, &buf[off], cond, pxs->desc->rqtype,
			pxs->desc->peri);

		if (pxs->desc->rqtype == DMA_MEM_TO_DEV) {
			if (!(pl330->quirks & PL330_QUIRK_BROKEN_NO_FLUSHP))
				off += _emit_FLUSHP(dry_run, &buf[off], pxs->desc->peri);
		}
	}

	return off;
}

static int _bursts(struct pl330_dmac *pl330, unsigned dry_run, u8 buf[],
		const struct _xfer_spec *pxs, int cyc)
{
	int off = 0;
	enum pl330_cond cond = BRST_LEN(pxs->ccr) > 1 ? BURST : SINGLE;

	if (pl330->quirks & PL330_QUIRK_PERIPH_BURST)
		cond = BURST;

	switch (pxs->desc->rqtype) {
	case DMA_MEM_TO_DEV:
	case DMA_DEV_TO_MEM:
		off += _ldst_peripheral(pl330, dry_run, &buf[off], pxs, cyc,
			cond);
		break;

	case DMA_MEM_TO_MEM:
		off += _ldst_memtomem(dry_run, &buf[off], pxs, cyc);
		break;

	default:
		/* this code should be unreachable */
		WARN_ON(1);
		break;
	}

	return off;
}

/*
 * only the unaligned burst transfers have the dregs.
 * so, still transfer dregs with a reduced size burst
 * for mem-to-mem, mem-to-dev or dev-to-mem.
 */
static int _dregs(struct pl330_dmac *pl330, unsigned int dry_run, u8 buf[],
		const struct _xfer_spec *pxs, int transfer_length)
{
	int off = 0;
	int dregs_ccr;

	if (transfer_length == 0)
		return off;

	/*
	 * dregs_len = (total bytes - BURST_TO_BYTE(bursts, ccr)) /
	 *             BRST_SIZE(ccr)
	 * the dregs len must be smaller than burst len,
	 * so, for higher efficiency, we can modify CCR
	 * to use a reduced size burst len for the dregs.
	 */
	dregs_ccr = pxs->ccr;
	dregs_ccr &= ~((0xf << CC_SRCBRSTLEN_SHFT) |
		(0xf << CC_DSTBRSTLEN_SHFT));
	dregs_ccr |= (((transfer_length - 1) & 0xf) <<
		CC_SRCBRSTLEN_SHFT);
	dregs_ccr |= (((transfer_length - 1) & 0xf) <<
		CC_DSTBRSTLEN_SHFT);

	switch (pxs->desc->rqtype) {
	case DMA_MEM_TO_DEV:
	case DMA_DEV_TO_MEM:
		off += _emit_MOV(dry_run, &buf[off], CCR, dregs_ccr);
		off += _ldst_peripheral(pl330, dry_run, &buf[off], pxs, 1,
					BURST);
		break;

	case DMA_MEM_TO_MEM:
		off += _emit_MOV(dry_run, &buf[off], CCR, dregs_ccr);
		off += _ldst_memtomem(dry_run, &buf[off], pxs, 1);
		break;

	default:
		/* this code should be unreachable */
		WARN_ON(1);
		break;
	}

	return off;
}

/* Returns bytes consumed */
static inline int _loop_infiniteloop(struct pl330_dmac *pl330, unsigned int dry_run, u8 buf[],
				     unsigned long bursts, const struct _xfer_spec *pxs, int ev)
{
	int cyc, off;
	unsigned int lcnt0, lcnt1, ljmp0, ljmp1, ljmpfe;
	struct _arg_LPEND lpend;

	off = 0;
	ljmpfe = off;
	lcnt0 = pxs->desc->infiniteloop;

	if (bursts > 256) {
		lcnt1 = 256;
		cyc = bursts / 256;
	} else {
		lcnt1 = (unsigned int)bursts;
		cyc = 1;
	}

	/* forever loop */
	off += _emit_MOV(dry_run, &buf[off], SAR, pxs->desc->px.src_addr);
	off += _emit_MOV(dry_run, &buf[off], DAR, pxs->desc->px.dst_addr);

	off += _emit_NOP(dry_run, &buf[off]);
	off += _emit_NOP(dry_run, &buf[off]);

	/* loop0 */
	off += _emit_LP(dry_run, &buf[off], 0,  lcnt0);
	ljmp0 = off;

	/* loop1 */
	off += _emit_LP(dry_run, &buf[off], 1, lcnt1);
	ljmp1 = off;
	off += _bursts(pl330, dry_run, &buf[off], pxs, cyc);
	lpend.cond = ALWAYS;
	lpend.forever = false;
	lpend.loop = 1;
	lpend.bjump = off - ljmp1;
	off += _emit_LPEND(dry_run, &buf[off], &lpend);

	/* remainder */
	lcnt1 = (unsigned int)(bursts - (lcnt1 * cyc));

	if (lcnt1) {
		off += _emit_LP(dry_run, &buf[off], 1, lcnt1);
		ljmp1 = off;
		off += _bursts(pl330, dry_run, &buf[off], pxs, 1);
		lpend.cond = ALWAYS;
		lpend.forever = false;
		lpend.loop = 1;
		lpend.bjump = off - ljmp1;
		off += _emit_LPEND(dry_run, &buf[off], &lpend);
	}

	off += _emit_SEV(dry_run, &buf[off], ev);

	lpend.cond = ALWAYS;
	lpend.forever = false;
	lpend.loop = 0;
	lpend.bjump = off - ljmp0;
	off += _emit_LPEND(dry_run, &buf[off], &lpend);

	lpend.cond = ALWAYS;
	lpend.forever = true;
	lpend.loop = 1;
	lpend.bjump = off - ljmpfe;
	off +=  _emit_LPEND(dry_run, &buf[off], &lpend);

	return off;
}

/* Returns bytes consumed and updates bursts */
static inline int _loop(struct pl330_dmac *pl330, unsigned int dry_run, u8 buf[],
			unsigned long *bursts, const struct _xfer_spec *pxs)
{
	int cyc, cycmax, szlp, szlpend, szbrst, off;
	unsigned int lcnt0, lcnt1, ljmp0, ljmp1;
	struct _arg_LPEND lpend;

	if (*bursts == 1)
		return _bursts(pl330, dry_run, buf, pxs, 1);

	/* Max iterations possible in DMALP is 256 */
	if (*bursts >= 256*256) {
		lcnt1 = 256;
		lcnt0 = 256;
		cyc = *bursts / lcnt1 / lcnt0;
	} else if (*bursts > 256) {
		lcnt1 = 256;
		lcnt0 = (unsigned int)((unsigned int)(*bursts) / lcnt1);
		cyc = 1;
	} else {
		lcnt1 = (unsigned int)(*bursts);
		lcnt0 = 0;
		cyc = 1;
	}

	szlp = _emit_LP(1, buf, 0, 0);
	szbrst = _bursts(pl330, 1, buf, pxs, 1);

	lpend.cond = ALWAYS;
	lpend.forever = false;
	lpend.loop = 0;
	lpend.bjump = 0;
	szlpend = _emit_LPEND(1, buf, &lpend);

	if (lcnt0) {
		szlp *= 2;
		szlpend *= 2;
	}

	/*
	 * Max bursts that we can unroll due to limit on the
	 * size of backward jump that can be encoded in DMALPEND
	 * which is 8-bits and hence 255
	 */
	cycmax = (255 - (szlp + szlpend)) / szbrst;

	cyc = (cycmax < cyc) ? cycmax : cyc;

	off = 0;

	if (lcnt0) {
		off += _emit_LP(dry_run, &buf[off], 0, lcnt0);
		ljmp0 = off;
	}

	off += _emit_LP(dry_run, &buf[off], 1, lcnt1);
	ljmp1 = off;

	off += _bursts(pl330, dry_run, &buf[off], pxs, cyc);

	lpend.cond = ALWAYS;
	lpend.forever = false;
	lpend.loop = 1;
	lpend.bjump = off - ljmp1;
	off += _emit_LPEND(dry_run, &buf[off], &lpend);

	if (lcnt0) {
		lpend.cond = ALWAYS;
		lpend.forever = false;
		lpend.loop = 0;
		lpend.bjump = off - ljmp0;
		off += _emit_LPEND(dry_run, &buf[off], &lpend);
	}

	*bursts = (unsigned long)lcnt1 * cyc;
	if (lcnt0)
		*bursts *= lcnt0;

	return off;
}

static inline int _setup_xfer_infiniteloop(struct pl330_dmac *pl330,
					   unsigned int dry_run, u8 buf[],
					   const struct _xfer_spec *pxs, int ev)
{
	struct pl330_xfer *x = &pxs->desc->px;
	u32 ccr = pxs->ccr;
	unsigned long bursts = BYTE_TO_BURST(x->bytes, ccr);
	int off = 0;

	/* Setup Loop(s) */
	off += _loop_infiniteloop(pl330, dry_run, &buf[off], bursts, pxs, ev);

	return off;
}

static inline int _setup_loops(struct pl330_dmac *pl330,
			       unsigned int dry_run, u8 buf[],
			       const struct _xfer_spec *pxs)
{
	struct pl330_xfer *x = &pxs->desc->px;
	u32 ccr = pxs->ccr;
	unsigned long c, bursts = BYTE_TO_BURST(x->bytes, ccr);
	int num_dregs = (x->bytes - BURST_TO_BYTE(bursts, ccr)) /
		BRST_SIZE(ccr);
	int off = 0;

	while (bursts) {
		c = bursts;
		off += _loop(pl330, dry_run, &buf[off], &c, pxs);
		bursts -= c;
	}
	off += _dregs(pl330, dry_run, &buf[off], pxs, num_dregs);

	return off;
}

static inline int _setup_xfer(struct pl330_dmac *pl330,
			      unsigned int dry_run, u8 buf[],
			      const struct _xfer_spec *pxs)
{
	struct pl330_xfer *x = &pxs->desc->px;
	int off = 0;

	/* DMAMOV SAR, x->src_addr */
	off += _emit_MOV(dry_run, &buf[off], SAR, x->src_addr);
	/* DMAMOV DAR, x->dst_addr */
	off += _emit_MOV(dry_run, &buf[off], DAR, x->dst_addr);

	/* Setup Loop(s) */
	off += _setup_loops(pl330, dry_run, &buf[off], pxs);

	return off;
}

/*
 * A req is a sequence of one or more xfer units.
 * Returns the number of bytes taken to setup the MC for the req.
 */
static int _setup_req(struct pl330_dmac *pl330, unsigned int dry_run,
		      struct pl330_thread *thrd, unsigned int index,
		      struct _xfer_spec *pxs)
{
	struct _pl330_req *req = &thrd->req[index];
	u8 *buf = req->mc_cpu;
	int off = 0;

	PL330_DBGMC_START(req->mc_bus);

	/* DMAMOV CCR, ccr */
	off += _emit_MOV(dry_run, &buf[off], CCR, pxs->ccr);

	if (!pxs->desc->infiniteloop) {
		off += _setup_xfer(pl330, dry_run, &buf[off], pxs);
		/* DMASEV peripheral/event */
		off += _emit_SEV(dry_run, &buf[off], thrd->ev);
		/* DMAEND */
		off += _emit_END(dry_run, &buf[off]);
	} else {
		off += _setup_xfer_infiniteloop(pl330,
				dry_run, &buf[off],
				pxs, thrd->ev);
	}

	return off;
}

static inline u32 _prepare_ccr(const struct pl330_reqcfg *rqc)
{
	u32 ccr = 0;

	if (rqc->src_inc)
		ccr |= CC_SRCINC;

	if (rqc->dst_inc)
		ccr |= CC_DSTINC;

	/* We set same protection levels for Src and DST for now */
	if (rqc->privileged)
		ccr |= CC_SRCPRI | CC_DSTPRI;
	if (rqc->nonsecure)
		ccr |= CC_SRCNS | CC_DSTNS;
	if (rqc->insnaccess)
		ccr |= CC_SRCIA | CC_DSTIA;

	ccr |= (((rqc->brst_len - 1) & 0xf) << CC_SRCBRSTLEN_SHFT);
	ccr |= (((rqc->brst_len - 1) & 0xf) << CC_DSTBRSTLEN_SHFT);

	ccr |= (rqc->brst_size << CC_SRCBRSTSIZE_SHFT);
	ccr |= (rqc->brst_size << CC_DSTBRSTSIZE_SHFT);

	ccr |= (rqc->scctl << CC_SRCCCTRL_SHFT);
	ccr |= (rqc->dcctl << CC_DSTCCTRL_SHFT);

	ccr |= (rqc->swap << CC_SWAP_SHFT);

	return ccr;
}

/*
 * Submit a list of xfers after which the client wants notification.
 * Client is not notified after each xfer unit, just once after all
 * xfer units are done or some error occurs.
 */
static int pl330_submit_req(struct pl330_thread *thrd,
				struct dma_pl330_desc *desc)
{
	struct pl330_dmac *pl330 = thrd->dmac;
	struct _xfer_spec xs;
	unsigned long flags;
	unsigned int idx;
	u32 ccr;
	int ret = 0;
	struct device_node *np = thrd->dmac->ddma.dev->of_node;

	switch (desc->rqtype) {
	case DMA_MEM_TO_DEV:
		break;

	case DMA_DEV_TO_MEM:
		break;

	case DMA_MEM_TO_MEM:
		break;

	default:
		return -ENOTSUPP;
	}

	if (pl330->state == DYING
		|| pl330->dmac_tbd.reset_chan & (1 << thrd->id)) {
		dev_info(thrd->dmac->ddma.dev, "%s:%d\n",
			__func__, __LINE__);
		return -EAGAIN;
	}

	/* If request for non-existing peripheral */
	if (desc->rqtype != DMA_MEM_TO_MEM &&
	    desc->peri >= pl330->pcfg.num_peri) {
		dev_info(thrd->dmac->ddma.dev,
				"%s:%d Invalid peripheral(%u)!\n",
				__func__, __LINE__, desc->peri);
		return -EINVAL;
	}

	spin_lock_irqsave(&pl330->lock, flags);

	if (_queue_full(thrd)) {
		ret = -EAGAIN;
		goto xfer_exit;
	}

	/* Prefer Secure Channel */
	if (!_manager_ns(thrd))
		desc->rqcfg.nonsecure = 0;
	else
		desc->rqcfg.nonsecure = 1;

	ccr = _prepare_ccr(&desc->rqcfg);

	idx = thrd->req[0].desc == NULL ? 0 : 1;

	xs.ccr = ccr;
	xs.desc = desc;

	/* First dry run to check if req is acceptable */
	ret = _setup_req(pl330, 1, thrd, idx, &xs);

	if (ret > pl330->mcbufsz / 2) {
		dev_info(pl330->ddma.dev, "%s:%d Try increasing mcbufsz (%i/%i)\n",
				__func__, __LINE__, ret, pl330->mcbufsz / 2);
		ret = -ENOMEM;
		goto xfer_exit;
	}

	/* Hook the request */
	thrd->lstenq = idx;
	thrd->req[idx].desc = desc;
	_setup_req(pl330, 0, thrd, idx, &xs);

	if (np && pl330->wrapper) {
		__raw_writel((xs.desc->px.src_addr >> 32) & 0xf, thrd->ar_wrapper);
		__raw_writel((xs.desc->px.dst_addr >> 32) & 0xf, thrd->aw_wrapper);
	}

	ret = 0;

xfer_exit:
	spin_unlock_irqrestore(&pl330->lock, flags);

	return ret;
}

static void pl330_tasklet(unsigned long data);

static void dma_pl330_rqcb(struct dma_pl330_desc *desc, enum pl330_op_err err)
{
	struct dma_pl330_chan *pch;
	unsigned long flags;

	if (!desc)
		return;

	pch = desc->pchan;

	/* If desc aborted */
	if (!pch)
		return;

	spin_lock_irqsave(&pch->lock, flags);

	desc->status = DONE;

	spin_unlock_irqrestore(&pch->lock, flags);

	if (desc->infiniteloop)
		pl330_tasklet((uintptr_t)pch);
	else
		tasklet_schedule(&pch->task);
}

static void pl330_dotask(unsigned long data)
{
	struct pl330_dmac *pl330 = (struct pl330_dmac *) data;
	unsigned long flags;
	int i;

	spin_lock_irqsave(&pl330->lock, flags);

	if (!pl330->usage_count) {
		dev_info(pl330->ddma.dev,
			 "[%s] Channel is already free!\n", __func__);
		spin_unlock_irqrestore(&pl330->lock, flags);
		return;
	}

	/* The DMAC itself gone nuts */
	if (pl330->dmac_tbd.reset_dmac) {
		pl330->state = DYING;
		/* Reset the manager too */
		pl330->dmac_tbd.reset_mngr = true;
		/* Clear the reset flag */
		pl330->dmac_tbd.reset_dmac = false;
	}

	if (pl330->dmac_tbd.reset_mngr) {
		_stop(pl330->manager);
		/* Reset all channels */
		pl330->dmac_tbd.reset_chan = (1 << pl330->pcfg.num_chan) - 1;
		/* Clear the reset flag */
		pl330->dmac_tbd.reset_mngr = false;
	}

	for (i = 0; i < pl330->pcfg.num_chan; i++) {

		if (pl330->dmac_tbd.reset_chan & (1 << i)) {
			struct pl330_thread *thrd = &pl330->channels[i];
			void __iomem *regs = pl330->base;
			enum pl330_op_err err;

			_stop(thrd);

			if (readl(regs + FSC) & (1 << thrd->id))
				err = PL330_ERR_FAIL;
			else
				err = PL330_ERR_ABORT;

			spin_unlock_irqrestore(&pl330->lock, flags);
			dma_pl330_rqcb(thrd->req[1 - thrd->lstenq].desc, err);
			dma_pl330_rqcb(thrd->req[thrd->lstenq].desc, err);
			spin_lock_irqsave(&pl330->lock, flags);

			thrd->req[0].desc = NULL;
			thrd->req[1].desc = NULL;
			thrd->req_running = -1;

			/* Clear the reset flag */
			pl330->dmac_tbd.reset_chan &= ~(1 << i);
		}
	}

	spin_unlock_irqrestore(&pl330->lock, flags);

	return;
}

/* Returns 1 if state was updated, 0 otherwise */
static int pl330_update(struct pl330_dmac *pl330)
{
	struct dma_pl330_desc *descdone;
	unsigned long flags;
	void __iomem *regs;
	u32 val;
	int id, ev, ret = 0;

	regs = pl330->base;

	spin_lock_irqsave(&pl330->lock, flags);

	if (!pl330->usage_count) {
		dev_err(pl330->ddma.dev, "%s:%d event does not exist!\n", __func__, __LINE__);
		spin_unlock_irqrestore(&pl330->lock, flags);
		return 0;
	}

	val = readl(regs + FSM) & 0x1;
	if (val)
		pl330->dmac_tbd.reset_mngr = true;
	else
		pl330->dmac_tbd.reset_mngr = false;

	val = readl(regs + FSC) & ((1 << pl330->pcfg.num_chan) - 1);
	pl330->dmac_tbd.reset_chan |= val;
	if (val) {
		int i = 0;
		while (i < pl330->pcfg.num_chan) {
			if (val & (1 << i)) {
				dev_info(pl330->ddma.dev,
					"Reset Channel-%d\t CS-%x FTC-%x\n",
						i, readl(regs + CS(i)),
						readl(regs + FTC(i)));
				_stop(&pl330->channels[i]);
			}
			i++;
		}
	}

	/* Check which event happened i.e, thread notified */
	val = readl(regs + ES);
	if (pl330->pcfg.num_events < 32
			&& val & ~((1 << pl330->pcfg.num_events) - 1)) {
		pl330->dmac_tbd.reset_dmac = true;
		dev_err(pl330->ddma.dev, "%s:%d Unexpected!\n", __func__,
			__LINE__);
		ret = 1;
		goto updt_exit;
	}

	for (ev = 0; ev < pl330->pcfg.num_events; ev++) {
		if (val & (1 << ev)) { /* Event occurred */
			struct pl330_thread *thrd;
			u32 inten = readl(regs + INTEN);
			int active;

			/* Clear the event */
			if (inten & (1 << ev))
				writel(1 << ev, regs + INTCLR);

			ret = 1;

			id = pl330->events[ev];

			if (id == -1)
				continue;

			thrd = &pl330->channels[id];

			active = thrd->req_running;
			if (active == -1) /* Aborted */
				continue;

			/* Detach the req */
			descdone = thrd->req[active].desc;

			if (!descdone->infiniteloop) {
				thrd->req[active].desc = NULL;

				/* Get going again ASAP */
				_start(thrd);
			}

			/* For now, just make a list of callbacks to be done */
			list_add_tail(&descdone->rqd, &pl330->req_done);
		}
	}

	/* Now that we are in no hurry, do the callbacks */
	while (!list_empty(&pl330->req_done)) {
		descdone = list_first_entry(&pl330->req_done,
					    struct dma_pl330_desc, rqd);
		list_del(&descdone->rqd);
		spin_unlock_irqrestore(&pl330->lock, flags);
		dma_pl330_rqcb(descdone, PL330_ERR_NONE);
		spin_lock_irqsave(&pl330->lock, flags);
	}

updt_exit:
	spin_unlock_irqrestore(&pl330->lock, flags);

	if (pl330->dmac_tbd.reset_dmac
			|| pl330->dmac_tbd.reset_mngr
			|| pl330->dmac_tbd.reset_chan) {
		ret = 1;
		tasklet_schedule(&pl330->tasks);
	}

	return ret;
}

/* Reserve an event */
static inline int _alloc_event(struct pl330_thread *thrd)
{
	struct pl330_dmac *pl330 = thrd->dmac;
	int ev;

	for (ev = 0; ev < pl330->pcfg.num_events; ev++)
		if (pl330->events[ev] == -1) {
			pl330->events[ev] = thrd->id;
			return ev;
		}

	return -1;
}

static bool _chan_ns(const struct pl330_dmac *pl330, int i)
{
	return pl330->pcfg.irq_ns & (1 << i);
}

/* Upon success, returns IdentityToken for the
 * allocated channel, NULL otherwise.
 */
static struct pl330_thread *pl330_request_channel(struct pl330_dmac *pl330)
{
	struct pl330_thread *thrd = NULL;
	int chans, i;

	if (pl330->state == DYING)
		return NULL;

	chans = pl330->pcfg.num_chan;

	for (i = 0; i < chans; i++) {
		thrd = &pl330->channels[i];
		if ((thrd->free) && (!_manager_ns(thrd) ||
					_chan_ns(pl330, i))) {
			thrd->ev = _alloc_event(thrd);
			if (thrd->ev >= 0) {
				thrd->free = false;
				thrd->lstenq = 1;
				thrd->req[0].desc = NULL;
				thrd->req[1].desc = NULL;
				thrd->req_running = -1;
				pl330->usage_count++;
				break;
			}
		}
		thrd = NULL;
	}

	return thrd;
}

/* Release an event */
static inline void _free_event(struct pl330_thread *thrd, int ev)
{
	struct pl330_dmac *pl330 = thrd->dmac;

	/* If the event is valid and was held by the thread */
	if (ev >= 0 && ev < pl330->pcfg.num_events &&
	    pl330->events[ev] == thrd->id) {
		pl330->events[ev] = -1;
		pl330->usage_count--;
	}
}

static void pl330_release_channel(struct pl330_thread *thrd)
{
	if (!thrd || thrd->free)
		return;

	_stop(thrd);

	dma_pl330_rqcb(thrd->req[1 - thrd->lstenq].desc, PL330_ERR_ABORT);
	dma_pl330_rqcb(thrd->req[thrd->lstenq].desc, PL330_ERR_ABORT);

	_free_event(thrd, thrd->ev);
	thrd->free = true;
}

/* Initialize the structure for PL330 configuration, that can be used
 * by the client driver the make best use of the DMAC
 */
static void read_dmac_config(struct pl330_dmac *pl330)
{
	void __iomem *regs = pl330->base;
	u32 val;

	val = readl(regs + CRD) >> CRD_DATA_WIDTH_SHIFT;
	val &= CRD_DATA_WIDTH_MASK;
	pl330->pcfg.data_bus_width = 8 * (1 << val);

	val = readl(regs + CRD) >> CRD_DATA_BUFF_SHIFT;
	val &= CRD_DATA_BUFF_MASK;
	pl330->pcfg.data_buf_dep = val + 1;

	val = readl(regs + CR0) >> CR0_NUM_CHANS_SHIFT;
	val &= CR0_NUM_CHANS_MASK;
	val += 1;
	pl330->pcfg.num_chan = val;

	val = readl(regs + CR0);
	if (val & CR0_PERIPH_REQ_SET) {
		val = (val >> CR0_NUM_PERIPH_SHIFT) & CR0_NUM_PERIPH_MASK;
		val += 1;
		pl330->pcfg.num_peri = val;
		pl330->pcfg.peri_ns = readl(regs + CR4);
	} else {
		pl330->pcfg.num_peri = 0;
	}

	val = readl(regs + CR0);
	if (val & CR0_BOOT_MAN_NS)
		pl330->pcfg.mode |= DMAC_MODE_NS;
	else
		pl330->pcfg.mode &= ~DMAC_MODE_NS;

	val = readl(regs + CR0) >> CR0_NUM_EVENTS_SHIFT;
	val &= CR0_NUM_EVENTS_MASK;
	val += 1;
	pl330->pcfg.num_events = val;

	pl330->pcfg.irq_ns = readl(regs + CR3);
}

static inline void _reset_thread(struct pl330_thread *thrd)
{
	struct pl330_dmac *pl330 = thrd->dmac;

	thrd->req[0].mc_cpu = pl330->mcode_cpu
				+ (thrd->id * pl330->mcbufsz);
	thrd->req[0].mc_bus = pl330->mcode_bus
				+ (thrd->id * pl330->mcbufsz);
	thrd->req[0].desc = NULL;

	thrd->req[1].mc_cpu = thrd->req[0].mc_cpu
				+ pl330->mcbufsz / 2;
	thrd->req[1].mc_bus = thrd->req[0].mc_bus
				+ pl330->mcbufsz / 2;
	thrd->req[1].desc = NULL;

	thrd->req_running = -1;
}

static int dmac_alloc_threads(struct pl330_dmac *pl330)
{
	int chans = pl330->pcfg.num_chan;
	struct pl330_thread *thrd;
	int i;

	/* Allocate 1 Manager and 'chans' Channel threads */
	pl330->channels = kcalloc(1 + chans, sizeof(*thrd),
					GFP_KERNEL);
	if (!pl330->channels)
		return -ENOMEM;

	/* Init Channel threads */
	for (i = 0; i < chans; i++) {
		thrd = &pl330->channels[i];
		thrd->id = i;
		thrd->dmac = pl330;
		_reset_thread(thrd);
		thrd->free = true;

		if (pl330->ddma.dev->of_node && pl330->wrapper) {
			thrd->ar_wrapper =
				of_dma_get_arwrapper_address(pl330->ddma.dev->of_node, i);
			thrd->aw_wrapper =
				of_dma_get_awwrapper_address(pl330->ddma.dev->of_node, i);
		}
	}

	/* MANAGER is indexed at the end */
	thrd = &pl330->channels[chans];
	thrd->id = chans;
	thrd->dmac = pl330;
	thrd->free = false;
	pl330->manager = thrd;

	return 0;
}

static int dmac_alloc_resources(struct pl330_dmac *pl330)
{
	int chans = pl330->pcfg.num_chan;
	int ret;
	dma_addr_t addr;

	if (pl330->ddma.dev->of_node) {
		addr = of_dma_get_mcode_addr(pl330->ddma.dev->of_node);
		if (addr) {
			pl330->mcode_bus = addr;
		}

		if (pl330->wrapper)
			pl330->inst_wrapper =
				of_dma_get_instwrapper_address(pl330->ddma.dev->of_node);
	}

	/*
	 * Alloc MicroCode buffer for 'chans' Channel threads.
	 * A channel's buffer offset is (Channel_Id * MCODE_BUFF_PERCHAN)
	 */
	pl330->mcode_cpu = dma_alloc_attrs(pl330->ddma.dev,
				chans * pl330->mcbufsz,
				&pl330->mcode_bus, GFP_KERNEL,
				DMA_ATTR_PRIVILEGED);

	if (pl330->inst_wrapper)
		__raw_writel((pl330->mcode_bus >> 32) & 0xf, pl330->inst_wrapper);

	if (!pl330->mcode_cpu) {
		dev_err(pl330->ddma.dev, "%s:%d Can't allocate memory!\n",
			__func__, __LINE__);
		return -ENOMEM;
	}

	ret = dmac_alloc_threads(pl330);
	if (ret) {
		dev_err(pl330->ddma.dev, "%s:%d Can't to create channels for DMAC!\n",
			__func__, __LINE__);
		dma_free_coherent(pl330->ddma.dev, chans * pl330->mcbufsz,
				  pl330->mcode_cpu, pl330->mcode_bus);
		return ret;
	}

	return 0;
}

static int pl330_add(struct pl330_dmac *pl330)
{
	int i, ret;

	/* Check if we can handle this DMAC */
	if ((pl330->pcfg.periph_id & 0xfffff) != PERIPH_ID_VAL) {
		dev_err(pl330->ddma.dev, "PERIPH_ID 0x%x !\n",
			pl330->pcfg.periph_id);
		return -EINVAL;
	}

	/* Read the configuration of the DMAC */
	read_dmac_config(pl330);

	if (pl330->pcfg.num_events == 0) {
		dev_err(pl330->ddma.dev, "%s:%d Can't work without events!\n",
			__func__, __LINE__);
		return -EINVAL;
	}

	spin_lock_init(&pl330->lock);

	INIT_LIST_HEAD(&pl330->req_done);

	/* Use default MC buffer size if not provided */
	if (!pl330->mcbufsz)
		pl330->mcbufsz = MCODE_BUFF_PER_REQ * 2;

	/* Mark all events as free */
	for (i = 0; i < pl330->pcfg.num_events; i++)
		pl330->events[i] = -1;

	/* Allocate resources needed by the DMAC */
	ret = dmac_alloc_resources(pl330);
	if (ret) {
		dev_err(pl330->ddma.dev, "Unable to create channels for DMAC\n");
		return ret;
	}

	tasklet_init(&pl330->tasks, pl330_dotask, (unsigned long) pl330);

	pl330->state = INIT;
	pl330->usage_count = 0;

	return 0;
}

static int dmac_free_threads(struct pl330_dmac *pl330)
{
	struct pl330_thread *thrd;
	int i;

	/* Release Channel threads */
	for (i = 0; i < pl330->pcfg.num_chan; i++) {
		thrd = &pl330->channels[i];
		pl330_release_channel(thrd);
	}

	/* Free memory */
	kfree(pl330->channels);

	return 0;
}

static void pl330_del(struct pl330_dmac *pl330)
{
	pl330->state = UNINIT;

	tasklet_kill(&pl330->tasks);

	/* Free DMAC resources */
	dmac_free_threads(pl330);

	dma_free_coherent(pl330->ddma.dev, pl330->pcfg.num_chan * pl330->mcbufsz,
			  pl330->mcode_cpu, pl330->mcode_bus);
}

/* forward declaration */
static struct amba_driver pl330_driver;

static inline struct dma_pl330_chan *
to_pchan(struct dma_chan *ch)
{
	if (!ch)
		return NULL;

	return container_of(ch, struct dma_pl330_chan, chan);
}

static inline struct dma_pl330_desc *
to_desc(struct dma_async_tx_descriptor *tx)
{
	return container_of(tx, struct dma_pl330_desc, txd);
}

static inline void fill_queue(struct dma_pl330_chan *pch)
{
	struct dma_pl330_desc *desc;
	int ret;

	list_for_each_entry(desc, &pch->work_list, node) {

		/* If already submitted */
		if (desc->status == BUSY)
			continue;

		ret = pl330_submit_req(pch->thread, desc);
		if (!ret) {
			desc->status = BUSY;
		} else if (ret == -EAGAIN) {
			/* QFull or DMAC Dying */
			break;
		} else {
			/* Unacceptable request */
			desc->status = DONE;
			dev_err(pch->dmac->ddma.dev, "%s:%d Bad Desc(%d)\n",
					__func__, __LINE__, desc->txd.cookie);
			tasklet_schedule(&pch->task);
		}
	}
}

static void pl330_tasklet(unsigned long data)
{
	struct dma_pl330_chan *pch = (struct dma_pl330_chan *)data;
	struct dma_pl330_desc *desc, *_dt;
	unsigned long flags;
	bool power_down = false;

	spin_lock_irqsave(&pch->lock, flags);

	/* Pick up ripe tomatoes */
	list_for_each_entry_safe(desc, _dt, &pch->work_list, node)
		if (desc->status == DONE) {
			if (!pch->cyclic)
				dma_cookie_complete(&desc->txd);
			list_move_tail(&desc->node, &pch->completed_list);
		}

	/* Try to submit a req imm. next to the last completed cookie */
	fill_queue(pch);

	if (list_empty(&pch->work_list)) {
		spin_lock(&pch->thread->dmac->lock);
		_stop(pch->thread);
		spin_unlock(&pch->thread->dmac->lock);
		power_down = true;
		pch->active = false;
	} else {
		/* Make sure the PL330 Channel thread is active */
		spin_lock(&pch->thread->dmac->lock);
		_start(pch->thread);
		spin_unlock(&pch->thread->dmac->lock);
	}

	while (!list_empty(&pch->completed_list)) {
		struct dmaengine_desc_callback cb;

		desc = list_first_entry(&pch->completed_list,
					struct dma_pl330_desc, node);

		dmaengine_desc_get_callback(&desc->txd, &cb);

		if (pch->cyclic) {
			desc->status = PREP;
			list_move_tail(&desc->node, &pch->work_list);
			if (power_down) {
				pch->active = true;
				spin_lock(&pch->thread->dmac->lock);
				_start(pch->thread);
				spin_unlock(&pch->thread->dmac->lock);
				power_down = false;
			}
		} else {
			desc->status = FREE;
			spin_lock(&pch->dmac->pool_lock);
			list_move_tail(&desc->node, &pch->dmac->desc_pool);
			spin_unlock(&pch->dmac->pool_lock);
		}

		dma_descriptor_unmap(&desc->txd);

		DBG_PRINT("[%s] before callback\n", __func__);
		if (dmaengine_desc_callback_valid(&cb)) {
			spin_unlock_irqrestore(&pch->lock, flags);
			dmaengine_desc_callback_invoke(&cb, NULL);
			spin_lock_irqsave(&pch->lock, flags);
		}
		DBG_PRINT("[%s] after callback\n", __func__);
	}
	spin_unlock_irqrestore(&pch->lock, flags);

	/* If work list empty, power down */
	if (power_down) {
		pm_runtime_mark_last_busy(pch->dmac->ddma.dev);
		pm_runtime_put_autosuspend(pch->dmac->ddma.dev);
	}
}

static struct dma_chan *of_dma_pl330_xlate(struct of_phandle_args *dma_spec,
						struct of_dma *ofdma)
{
	int count = dma_spec->args_count;
	struct pl330_dmac *pl330 = ofdma->of_dma_data;
	unsigned int chan_id;

	if (!pl330)
		return NULL;

	if (count != 1)
		return NULL;

	chan_id = dma_spec->args[0];
	if (chan_id >= pl330->num_peripherals)
		return NULL;

	return dma_get_slave_channel(&pl330->peripherals[chan_id].chan);
}

static int pl330_alloc_chan_resources(struct dma_chan *chan)
{
	struct dma_pl330_chan *pch = to_pchan(chan);
	struct pl330_dmac *pl330 = pch->dmac;
	unsigned long flags;

	spin_lock_irqsave(&pl330->lock, flags);

	dma_cookie_init(chan);
	pch->cyclic = false;

	pch->thread = pl330_request_channel(pl330);
	if (!pch->thread) {
		spin_unlock_irqrestore(&pl330->lock, flags);
		return -ENOMEM;
	}

	tasklet_init(&pch->task, pl330_tasklet, (unsigned long) pch);

	spin_unlock_irqrestore(&pl330->lock, flags);

	return 1;
}

/*
 * We need the data direction between the DMAC (the dma-mapping "device") and
 * the FIFO (the dmaengine "dev"), from the FIFO's point of view. Confusing!
 */
static enum dma_data_direction
pl330_dma_slave_map_dir(enum dma_transfer_direction dir)
{
	switch (dir) {
	case DMA_MEM_TO_DEV:
		return DMA_FROM_DEVICE;
	case DMA_DEV_TO_MEM:
		return DMA_TO_DEVICE;
	case DMA_DEV_TO_DEV:
		return DMA_BIDIRECTIONAL;
	default:
		return DMA_NONE;
	}
}

static void pl330_unprep_slave_fifo(struct dma_pl330_chan *pch)
{
	if (pch->dir != DMA_NONE)
		dma_unmap_resource(pch->chan.device->dev, pch->fifo_dma,
				   1 << pch->burst_sz, pch->dir, 0);
	pch->dir = DMA_NONE;
}


static bool pl330_prep_slave_fifo(struct dma_pl330_chan *pch,
				  enum dma_transfer_direction dir)
{
	struct device *dev = pch->chan.device->dev;
	enum dma_data_direction dma_dir = pl330_dma_slave_map_dir(dir);

	/* Already mapped for this config? */
	if (pch->dir == dma_dir)
		return true;

	pl330_unprep_slave_fifo(pch);
	pch->fifo_dma = dma_map_resource(dev, pch->fifo_addr,
					 1 << pch->burst_sz, dma_dir, 0);
	if (dma_mapping_error(dev, pch->fifo_dma))
		return false;

	pch->dir = dma_dir;
	return true;
}

static int fixup_burst_len(int max_burst_len, int quirks)
{
	if (max_burst_len > PL330_MAX_BURST)
		return PL330_MAX_BURST;
	else if (max_burst_len < 1)
		return 1;
	else
		return max_burst_len;
}

static int pl330_config(struct dma_chan *chan,
			struct dma_slave_config *slave_config)
{
	struct dma_pl330_chan *pch = to_pchan(chan);

	pl330_unprep_slave_fifo(pch);
	if (slave_config->direction == DMA_MEM_TO_DEV) {
		if (slave_config->dst_addr)
			pch->fifo_addr = slave_config->dst_addr;
		if (slave_config->dst_addr_width)
			pch->burst_sz = __ffs(slave_config->dst_addr_width);
		pch->burst_len = fixup_burst_len(slave_config->dst_maxburst,
			pch->dmac->quirks);
	} else if (slave_config->direction == DMA_DEV_TO_MEM) {
		if (slave_config->src_addr)
			pch->fifo_addr = slave_config->src_addr;
		if (slave_config->src_addr_width)
			pch->burst_sz = __ffs(slave_config->src_addr_width);
		pch->burst_len = fixup_burst_len(slave_config->src_maxburst,
			pch->dmac->quirks);
	}

	return 0;
}

static int pl330_terminate_all(struct dma_chan *chan)
{
	struct dma_pl330_chan *pch = to_pchan(chan);
	struct dma_pl330_desc *desc;
	unsigned long flags;
	struct pl330_dmac *pl330 = pch->dmac;
	LIST_HEAD(list);
	bool power_down = false;

	pm_runtime_get_sync(pl330->ddma.dev);
	spin_lock_irqsave(&pch->lock, flags);

	spin_lock(&pl330->lock);
	_stop(pch->thread);
	pch->thread->req[0].desc = NULL;
	pch->thread->req[1].desc = NULL;
	pch->thread->req_running = -1;
	spin_unlock(&pl330->lock);

	power_down = pch->active;
	pch->active = false;

	/* Mark all desc done */
	list_for_each_entry(desc, &pch->submitted_list, node) {
		desc->status = FREE;
		dma_cookie_complete(&desc->txd);
	}

	list_for_each_entry(desc, &pch->work_list , node) {
		desc->status = FREE;
		dma_cookie_complete(&desc->txd);
	}

	list_splice_tail_init(&pch->submitted_list, &pl330->desc_pool);
	list_splice_tail_init(&pch->work_list, &pl330->desc_pool);
	list_splice_tail_init(&pch->completed_list, &pl330->desc_pool);
	spin_unlock_irqrestore(&pch->lock, flags);
	pm_runtime_mark_last_busy(pl330->ddma.dev);
	if (power_down)
		pm_runtime_put_autosuspend(pl330->ddma.dev);
	pm_runtime_put_autosuspend(pl330->ddma.dev);

	return 0;
}

/*
 * We don't support DMA_RESUME command because of hardware
 * limitations, so after pausing the channel we cannot restore
 * it to active state. We have to terminate channel and setup
 * DMA transfer again. This pause feature was implemented to
 * allow safely read residue before channel termination.
 */
static int pl330_pause(struct dma_chan *chan)
{
	struct dma_pl330_chan *pch = to_pchan(chan);
	struct pl330_dmac *pl330 = pch->dmac;
	unsigned long flags;

	pm_runtime_get_sync(pl330->ddma.dev);
	spin_lock_irqsave(&pch->lock, flags);

	spin_lock(&pl330->lock);
	_stop(pch->thread);
	spin_unlock(&pl330->lock);

	spin_unlock_irqrestore(&pch->lock, flags);
	pm_runtime_mark_last_busy(pl330->ddma.dev);
	pm_runtime_put_autosuspend(pl330->ddma.dev);

	return 0;
}

static void pl330_free_chan_resources(struct dma_chan *chan)
{
	struct dma_pl330_chan *pch = to_pchan(chan);
	struct pl330_dmac *pl330 = pch->dmac;
	unsigned long flags;

	tasklet_kill(&pch->task);

	pm_runtime_get_sync(pch->dmac->ddma.dev);
	spin_lock_irqsave(&pl330->lock, flags);

	pl330_release_channel(pch->thread);
	pch->thread = NULL;

	if (pch->cyclic)
		list_splice_tail_init(&pch->work_list, &pch->dmac->desc_pool);

	spin_unlock_irqrestore(&pl330->lock, flags);
	pm_runtime_mark_last_busy(pch->dmac->ddma.dev);
	pm_runtime_put_autosuspend(pch->dmac->ddma.dev);
	pl330_unprep_slave_fifo(pch);
}

static int pl330_get_current_xferred_count(struct dma_pl330_chan *pch,
					   struct dma_pl330_desc *desc)
{
	struct pl330_thread *thrd = pch->thread;
	struct pl330_dmac *pl330 = pch->dmac;
	void __iomem *regs = thrd->dmac->base;
	u32 val, addr;

	pm_runtime_get_sync(pl330->ddma.dev);
	val = addr = 0;
	if (desc->rqcfg.src_inc) {
		val = readl(regs + SA(thrd->id));
		addr = desc->px.src_addr;
	} else {
		val = readl(regs + DA(thrd->id));
		addr = desc->px.dst_addr;
	}
	pm_runtime_mark_last_busy(pch->dmac->ddma.dev);
	pm_runtime_put_autosuspend(pl330->ddma.dev);

	/* If DMAMOV hasn't finished yet, SAR/DAR can be zero */
	if (!val)
		return 0;

	return val - addr;
}

static enum dma_status
pl330_tx_status(struct dma_chan *chan, dma_cookie_t cookie,
		 struct dma_tx_state *txstate)
{
	enum dma_status ret;
	unsigned long flags;
	struct dma_pl330_desc *desc, *running = NULL, *last_enq = NULL;
	struct dma_pl330_chan *pch = to_pchan(chan);
	unsigned int transferred, residual = 0;

	ret = dma_cookie_status(chan, cookie, txstate);

	if (!txstate)
		return ret;

	if (ret == DMA_COMPLETE)
		goto out;

	spin_lock_irqsave(&pch->lock, flags);
	spin_lock(&pch->thread->dmac->lock);

	if (pch->thread->req_running != -1)
		running = pch->thread->req[pch->thread->req_running].desc;

	last_enq = pch->thread->req[pch->thread->lstenq].desc;

	/* Check in pending list */
	list_for_each_entry(desc, &pch->work_list, node) {
		if (desc->status == DONE)
			transferred = desc->bytes_requested;
		else if (running && desc == running)
			transferred =
				pl330_get_current_xferred_count(pch, desc);
		else if (desc->status == BUSY)
			/*
			 * Busy but not running means either just enqueued,
			 * or finished and not yet marked done
			 */
			if (desc == last_enq)
				transferred = 0;
			else
				transferred = desc->bytes_requested;
		else
			transferred = 0;
		residual += desc->bytes_requested - transferred;
		if (desc->txd.cookie == cookie) {
			switch (desc->status) {
			case DONE:
				ret = DMA_COMPLETE;
				break;
			case PREP:
			case BUSY:
				ret = DMA_IN_PROGRESS;
				break;
			default:
				WARN_ON(1);
			}
			break;
		}
		if (desc->last)
			residual = 0;
	}
	spin_unlock(&pch->thread->dmac->lock);
	spin_unlock_irqrestore(&pch->lock, flags);

out:
	dma_set_residue(txstate, residual);

	return ret;
}

static void pl330_issue_pending(struct dma_chan *chan)
{
	struct dma_pl330_chan *pch = to_pchan(chan);
	unsigned long flags;

	spin_lock_irqsave(&pch->lock, flags);
	if (list_empty(&pch->work_list)) {
		/*
		 * Warn on nothing pending. Empty submitted_list may
		 * break our pm_runtime usage counter as it is
		 * updated on work_list emptiness status.
		 */
		WARN_ON(list_empty(&pch->submitted_list));
		pch->active = true;
		pm_runtime_get_sync(pch->dmac->ddma.dev);
	}
	list_splice_tail_init(&pch->submitted_list, &pch->work_list);
	spin_unlock_irqrestore(&pch->lock, flags);

	pl330_tasklet((unsigned long)pch);
}

/*
 * We returned the last one of the circular list of descriptor(s)
 * from prep_xxx, so the argument to submit corresponds to the last
 * descriptor of the list.
 */
static dma_cookie_t pl330_tx_submit(struct dma_async_tx_descriptor *tx)
{
	struct dma_pl330_desc *desc, *last = to_desc(tx);
	struct dma_pl330_chan *pch = to_pchan(tx->chan);
	dma_cookie_t cookie;
	unsigned long flags;

	spin_lock_irqsave(&pch->lock, flags);

	/* Assign cookies to all nodes */
	while (!list_empty(&last->node)) {
		desc = list_entry(last->node.next, struct dma_pl330_desc, node);
		if (pch->cyclic) {
			desc->txd.callback = last->txd.callback;
			desc->txd.callback_param = last->txd.callback_param;
		}
		desc->last = false;

		dma_cookie_assign(&desc->txd);

		list_move_tail(&desc->node, &pch->submitted_list);
	}

	last->last = true;
	cookie = dma_cookie_assign(&last->txd);
	list_add_tail(&last->node, &pch->submitted_list);
	spin_unlock_irqrestore(&pch->lock, flags);

	return cookie;
}

static inline void _init_desc(struct dma_pl330_desc *desc)
{
	desc->rqcfg.swap = SWAP_NO;
	desc->rqcfg.scctl = CCTRL2;
	desc->rqcfg.dcctl = CCTRL2;
	desc->txd.tx_submit = pl330_tx_submit;

	INIT_LIST_HEAD(&desc->node);
}

/* Returns the number of descriptors added to the DMAC pool */
static int add_desc(struct list_head *pool, spinlock_t *lock,
		    gfp_t flg, int count)
{
	struct dma_pl330_desc *desc;
	unsigned long flags;
	int i;

	desc = kcalloc(count, sizeof(*desc), flg);
	if (!desc)
		return 0;

	spin_lock_irqsave(lock, flags);

	for (i = 0; i < count; i++) {
		_init_desc(&desc[i]);
		list_add_tail(&desc[i].node, pool);
	}

	spin_unlock_irqrestore(lock, flags);

	return count;
}

static struct dma_pl330_desc *pluck_desc(struct list_head *pool,
					 spinlock_t *lock)
{
	struct dma_pl330_desc *desc = NULL;
	unsigned long flags;

	spin_lock_irqsave(lock, flags);

	if (!list_empty(pool)) {
		desc = list_entry(pool->next,
				struct dma_pl330_desc, node);

		list_del_init(&desc->node);

		desc->status = PREP;
		desc->txd.callback = NULL;
	}

	spin_unlock_irqrestore(lock, flags);

	return desc;
}

static struct dma_pl330_desc *pl330_get_desc(struct dma_pl330_chan *pch)
{
	struct pl330_dmac *pl330 = pch->dmac;
	u8 *peri_id = pch->chan.private;
	struct dma_pl330_desc *desc;

	/* Pluck one desc from the pool of DMAC */
	desc = pluck_desc(&pl330->desc_pool, &pl330->pool_lock);

	/* If the DMAC pool is empty, alloc new */
	if (!desc) {
		DEFINE_SPINLOCK(lock);
		LIST_HEAD(pool);

		if (!add_desc(&pool, &lock, GFP_ATOMIC, 1))
			return NULL;

		desc = pluck_desc(&pool, &lock);
		WARN_ON(!desc || !list_empty(&pool));
	}

	/* Initialize the descriptor */
	desc->pchan = pch;
	desc->txd.cookie = 0;
	async_tx_ack(&desc->txd);

	desc->infiniteloop = 0;
	desc->peri = peri_id ? pch->chan.chan_id : 0;
	desc->rqcfg.pcfg = &pch->dmac->pcfg;

	dma_async_tx_descriptor_init(&desc->txd, &pch->chan);

	return desc;
}

static inline void fill_px(struct pl330_xfer *px,
		dma_addr_t dst, dma_addr_t src, size_t len)
{
	px->bytes = (u32)len;
	px->dst_addr = dst;
	px->src_addr = src;
}

static struct dma_pl330_desc *
__pl330_prep_dma_memcpy(struct dma_pl330_chan *pch, dma_addr_t dst,
		dma_addr_t src, size_t len)
{
	struct dma_pl330_desc *desc = pl330_get_desc(pch);

	if (!desc) {
		dev_err(pch->dmac->ddma.dev, "%s:%d Unable to fetch desc\n",
			__func__, __LINE__);
		return NULL;
	}

	/*
	 * Ideally we should lookout for reqs bigger than
	 * those that can be programmed with 256 bytes of
	 * MC buffer, but considering a req size is seldom
	 * going to be word-unaligned and more than 200MB,
	 * we take it easy.
	 * Also, should the limit is reached we'd rather
	 * have the platform increase MC buffer size than
	 * complicating this API driver.
	 */
	fill_px(&desc->px, dst, src, len);

	return desc;
}

/* Call after fixing burst size */
static inline int get_burst_len(struct dma_pl330_desc *desc, size_t len)
{
	struct dma_pl330_chan *pch = desc->pchan;
	struct pl330_dmac *pl330 = pch->dmac;
	int burst_len;

	burst_len = pl330->pcfg.data_bus_width / 8;
	burst_len *= pl330->pcfg.data_buf_dep / pl330->pcfg.num_chan;
	burst_len >>= desc->rqcfg.brst_size;

	/* src/dst_burst_len can't be more than 16 */
	if (burst_len > PL330_MAX_BURST)
		burst_len = PL330_MAX_BURST;

	return burst_len;
}

struct dma_async_tx_descriptor *__pl330_prep_dma_cyclic(struct dma_chan *chan,
							dma_addr_t dma_addr, size_t len,
							size_t period_len,
							enum dma_transfer_direction direction,
							unsigned long flags, void *context)
{
	struct dma_pl330_desc *desc = NULL, *first = NULL;
	struct dma_pl330_chan *pch = to_pchan(chan);
	struct pl330_dmac *pl330 = pch->dmac;
	unsigned int i;
	dma_addr_t dst;
	dma_addr_t src;
	unsigned int *infinite = context;

	if (len % period_len != 0)
		return NULL;

	if (!is_slave_direction(direction)) {
		dev_err(pch->dmac->ddma.dev, "%s:%d Invalid dma direction\n",
		__func__, __LINE__);
		return NULL;
	}

	if (!pl330_prep_slave_fifo(pch, direction))
		return NULL;

	for (i = 0; i < len / period_len; i++) {
		desc = pl330_get_desc(pch);
		if (!desc) {
			unsigned long iflags;

			dev_err(pch->dmac->ddma.dev, "%s:%d Unable to fetch desc\n",
				__func__, __LINE__);

			if (!first)
				return NULL;

			spin_lock_irqsave(&pl330->pool_lock, iflags);

			while (!list_empty(&first->node)) {
				desc = list_entry(first->node.next,
						struct dma_pl330_desc, node);
				list_move_tail(&desc->node, &pl330->desc_pool);
			}

			list_move_tail(&first->node, &pl330->desc_pool);

			spin_unlock_irqrestore(&pl330->pool_lock, iflags);

			return NULL;
		}

		switch (direction) {
		case DMA_MEM_TO_DEV:
			desc->rqcfg.src_inc = 1;
			desc->rqcfg.dst_inc = 0;
			src = dma_addr;
			dst = pch->fifo_dma;
			break;
		case DMA_DEV_TO_MEM:
			desc->rqcfg.src_inc = 0;
			desc->rqcfg.dst_inc = 1;
			src = pch->fifo_dma;
			dst = dma_addr;
			break;
		default:
			break;
		}

		desc->rqtype = direction;
		desc->rqcfg.brst_size = pch->burst_sz;
		desc->rqcfg.brst_len = pch->burst_len;
		desc->bytes_requested = period_len;
		desc->infiniteloop = *infinite;
		fill_px(&desc->px, dst, src, period_len);

		if (!first)
			first = desc;
		else
			list_add_tail(&desc->node, &first->node);

		dma_addr += period_len;
	}

	if (!desc)
		return NULL;

	pch->cyclic = true;
	desc->txd.flags = flags;

	return &desc->txd;
}
EXPORT_SYMBOL_GPL(__pl330_prep_dma_cyclic);

static struct dma_async_tx_descriptor *pl330_prep_dma_cyclic(struct dma_chan *chan,
							     dma_addr_t dma_addr, size_t len,
							     size_t period_len,
							     enum dma_transfer_direction direction,
							     unsigned long flags)
{
	return __pl330_prep_dma_cyclic(chan, dma_addr, len, period_len,
			direction, flags, NULL);
}

static struct dma_async_tx_descriptor *
pl330_prep_dma_memcpy(struct dma_chan *chan, dma_addr_t dst,
		dma_addr_t src, size_t len, unsigned long flags)
{
	struct dma_pl330_desc *desc;
	struct dma_pl330_chan *pch = to_pchan(chan);
	struct pl330_dmac *pl330;
	int burst;

	if (unlikely(!pch || !len))
		return NULL;

	pl330 = pch->dmac;

	desc = __pl330_prep_dma_memcpy(pch, dst, src, len);
	if (!desc)
		return NULL;

	desc->rqcfg.src_inc = 1;
	desc->rqcfg.dst_inc = 1;
	desc->rqtype = DMA_MEM_TO_MEM;

	/* Select max possible burst size */
	burst = pl330->pcfg.data_bus_width / 8;

	/*
	 * Make sure we use a burst size that aligns with all the memcpy
	 * parameters because our DMA programming algorithm doesn't cope with
	 * transfers which straddle an entry in the DMA device's MFIFO.
	 */
	while ((src | dst | len) & (burst - 1))
		burst /= 2;

	desc->rqcfg.brst_size = 0;
	while (burst != (1 << desc->rqcfg.brst_size))
		desc->rqcfg.brst_size++;

	desc->rqcfg.brst_len = get_burst_len(desc, len);
	/*
	 * If burst size is smaller than bus width then make sure we only
	 * transfer one at a time to avoid a burst stradling an MFIFO entry.
	 */
	if (burst * 8 < pl330->pcfg.data_bus_width)
		desc->rqcfg.brst_len = 1;

	desc->bytes_requested = len;

	desc->txd.flags = flags;

	return &desc->txd;
}

static void __pl330_giveback_desc(struct pl330_dmac *pl330,
				  struct dma_pl330_desc *first)
{
	unsigned long flags;
	struct dma_pl330_desc *desc;

	if (!first)
		return;

	spin_lock_irqsave(&pl330->pool_lock, flags);

	while (!list_empty(&first->node)) {
		desc = list_entry(first->node.next,
				struct dma_pl330_desc, node);
		list_move_tail(&desc->node, &pl330->desc_pool);
	}

	list_move_tail(&first->node, &pl330->desc_pool);

	spin_unlock_irqrestore(&pl330->pool_lock, flags);
}

static struct dma_async_tx_descriptor *
pl330_prep_slave_sg(struct dma_chan *chan, struct scatterlist *sgl,
		unsigned int sg_len, enum dma_transfer_direction direction,
		unsigned long flg, void *context)
{
	struct dma_pl330_desc *first, *desc = NULL;
	struct dma_pl330_chan *pch = to_pchan(chan);
	struct scatterlist *sg;
	int i;

	if (unlikely(!pch || !sgl || !sg_len))
		return NULL;

	if (!pl330_prep_slave_fifo(pch, direction))
		return NULL;

	first = NULL;

	for_each_sg(sgl, sg, sg_len, i) {

		desc = pl330_get_desc(pch);
		if (!desc) {
			struct pl330_dmac *pl330 = pch->dmac;

			dev_err(pch->dmac->ddma.dev,
				"%s:%d Unable to fetch desc\n",
				__func__, __LINE__);
			__pl330_giveback_desc(pl330, first);

			return NULL;
		}

		if (!first)
			first = desc;
		else
			list_add_tail(&desc->node, &first->node);

		if (direction == DMA_MEM_TO_DEV) {
			desc->rqcfg.src_inc = 1;
			desc->rqcfg.dst_inc = 0;
			fill_px(&desc->px, pch->fifo_dma, sg_dma_address(sg),
				sg_dma_len(sg));
		} else {
			desc->rqcfg.src_inc = 0;
			desc->rqcfg.dst_inc = 1;
			fill_px(&desc->px, sg_dma_address(sg), pch->fifo_dma,
				sg_dma_len(sg));
		}

		desc->rqcfg.brst_size = pch->burst_sz;
		desc->rqcfg.brst_len = pch->burst_len;
		desc->rqtype = direction;
		desc->bytes_requested = sg_dma_len(sg);
	}

	/* Return the last desc in the chain */
	if (!desc)
		return NULL;

	desc->txd.flags = flg;
	return &desc->txd;
}

static irqreturn_t pl330_irq_handler(int irq, void *data)
{
	if (pl330_update(data))
		return IRQ_HANDLED;
	else
		return IRQ_NONE;
}

int pl330_dma_debug(struct dma_chan *chan)
{
	struct dma_pl330_chan *pch = to_pchan(chan);
	void __iomem *regs;
	struct pl330_thread *thrd;
	unsigned int idx;

	if (unlikely(!pch))
		return -EINVAL;

	thrd = pch->thread;
	regs = pch->dmac->base;

	idx = 1 - thrd->lstenq;
	if (thrd->req[idx].desc) {
		dev_info(pch->dmac->ddma.dev, "%d: mc_cpu:%lu\n",
			 thrd->lstenq, (unsigned long)thrd->req[idx].mc_cpu);
		dev_info(pch->dmac->ddma.dev, "%d: mc_bus:%lu\n", thrd->lstenq,
			 (unsigned long)thrd->req[idx].mc_bus);
	} else {
		idx = thrd->lstenq;
		if (thrd->req[idx].desc) {
			dev_info(pch->dmac->ddma.dev, "%d: mc_cpu:%lu\n",
				 thrd->lstenq, (unsigned long)thrd->req[idx].mc_cpu);
			dev_info(pch->dmac->ddma.dev, "%d: mc_bus:%lu\n", thrd->lstenq,
				 (unsigned long)thrd->req[idx].mc_bus);
		} else {
			dev_info(pch->dmac->ddma.dev, "No Information\n");
		}
	}

	dev_info(pch->dmac->ddma.dev, "[ DMA Register Dump(id: %d) ]\n", thrd->id);
	dev_info(pch->dmac->ddma.dev, "DAR:0x%x\n", readl(regs + DA(thrd->id)));
	dev_info(pch->dmac->ddma.dev, "SAR:0x%x\n", readl(regs + SA(thrd->id)));
	if (pch->dmac->inst_wrapper)
		dev_info(pch->dmac->ddma.dev,
			 "arwrapper_inst:0x%x\n", readl(pch->dmac->inst_wrapper));
	dev_info(pch->dmac->ddma.dev, "arwrapper:0x%x\n", readl(thrd->ar_wrapper));
	dev_info(pch->dmac->ddma.dev, "awwrapper:0x%x\n", readl(thrd->aw_wrapper));
	dev_info(pch->dmac->ddma.dev, "DBGSTATUS:0x%x\n", readl(regs + DBGSTATUS));
	dev_info(pch->dmac->ddma.dev, "INTMIS:0x%x\n", readl(regs + INTSTATUS));
	dev_info(pch->dmac->ddma.dev, "INTEN:0x%x\n", readl(regs + INTEN));
	dev_info(pch->dmac->ddma.dev, "DSR:0x%x\n", readl(regs + DS));
	dev_info(pch->dmac->ddma.dev, "CPC:0x%x\n", readl(regs + CPC(thrd->id)));
	dev_info(pch->dmac->ddma.dev, "CCR:0x%x\n", readl(regs + CC(thrd->id)));
	dev_info(pch->dmac->ddma.dev, "CSR:0x%x\n", readl(regs + CS(thrd->id)));
	dev_info(pch->dmac->ddma.dev, "CRD:0x%x\n", readl(regs + CRD));
	dev_info(pch->dmac->ddma.dev, "LC0:0x%x\n", readl(regs + LC0(thrd->id)));
	dev_info(pch->dmac->ddma.dev, "LC1:0x%x\n", readl(regs + LC1(thrd->id)));
	dev_info(pch->dmac->ddma.dev, "FTR:0x%x\n", readl(regs + FTC(thrd->id)));
	dev_info(pch->dmac->ddma.dev, "FTRD:0x%x\n", readl(regs + FTM));
	dev_info(pch->dmac->ddma.dev, "FSRC:0x%x\n", readl(regs + FSC));
	dev_info(pch->dmac->ddma.dev, "FSRD:0x%x\n", readl(regs + FSM));

	return 0;
}
EXPORT_SYMBOL_GPL(pl330_dma_debug);

int pl330_dma_getposition(struct dma_chan *chan, dma_addr_t *src, dma_addr_t *dst)
{
	struct dma_pl330_chan *pch = to_pchan(chan);
	void __iomem *regs;
	struct pl330_thread *thrd;

	if (unlikely(!pch))
		return -EINVAL;

	thrd = pch->thread;
	regs = pch->dmac->base;

	*src = readl(regs + SA(thrd->id));
	*dst = readl(regs + DA(thrd->id));

	*src |= (dma_addr_t)readl(thrd->ar_wrapper) << 32;
	*dst |= (dma_addr_t)readl(thrd->aw_wrapper) << 32;

	return 0;
}
EXPORT_SYMBOL_GPL(pl330_dma_getposition);

#define PL330_DMA_BUSWIDTHS	(BIT(DMA_SLAVE_BUSWIDTH_UNDEFINED) | \
				 BIT(DMA_SLAVE_BUSWIDTH_1_BYTE) | \
				 BIT(DMA_SLAVE_BUSWIDTH_2_BYTES) | \
				 BIT(DMA_SLAVE_BUSWIDTH_4_BYTES) | \
				 BIT(DMA_SLAVE_BUSWIDTH_8_BYTES))
#ifdef CONFIG_PM
/*
 * Runtime PM callbacks are provided by amba/bus.c driver.
 *
 * It is assumed here that IRQ safe runtime PM is chosen in probe and amba
 * bus driver will only disable/enable the clock in runtime PM callbacks.
 */
static int pl330_suspend(struct device *dev)
{
	pm_runtime_force_suspend(dev);

	return 0;
}

static int pl330_resume(struct device *dev)
{
	struct pl330_dmac *pl330;
	int i;

	pl330 = (struct pl330_dmac *)dev_get_drvdata(dev);

	pm_runtime_force_resume(dev);

	if (pl330->inst_wrapper)
		__raw_writel((pl330->mcode_bus >> 32) & 0xf, pl330->inst_wrapper);

	for (i = 0; i < AMBA_NR_IRQS; i++) {
		int irq = pl330->irqnum_having_multi[i];

		if (!irq)
			break;
#if defined(CONFIG_SCHED_HMP)
		irq_set_affinity_hint(irq, &hmp_slow_cpu_mask);
#else
		irq_set_affinity_hint(irq, cpu_all_mask);
#endif
	}

	return 0;
}

static const struct dev_pm_ops pl330_pm = {
	SET_LATE_SYSTEM_SLEEP_PM_OPS(pl330_suspend, pl330_resume)
};

#define PL330_PM (&pl330_pm)

#else /* CONFIG_PM */

#define PL330_PM NULL

#endif /* !CONFIG_PM */

static int
pl330_probe(struct amba_device *adev, const struct amba_id *id)
{
	struct pl330_config *pcfg;
	struct pl330_dmac *pl330;
	struct dma_pl330_chan *pch, *_p;
	struct dma_device *pd;
	struct resource *res;
	int i, ret, irq;
	int num_chan;
	struct device_node *np = adev->dev.of_node;
	int irq_flags = 0;
	int count_irq = 0;

	/* Allocate a new DMAC and its Channels */
	pl330 = devm_kzalloc(&adev->dev, sizeof(*pl330), GFP_KERNEL);
	if (!pl330)
		return -ENOMEM;

	pd = &pl330->ddma;
	pd->dev = &adev->dev;


	/* get quirk */
	for (i = 0; i < ARRAY_SIZE(of_quirks); i++)
		if (of_property_read_bool(np, of_quirks[i].quirk))
			pl330->quirks |= of_quirks[i].id;

	res = &adev->res;
	pl330->base = devm_ioremap_resource(&adev->dev, res);
	if (IS_ERR(pl330->base))
		return PTR_ERR(pl330->base);

	amba_set_drvdata(adev, pl330);

	if (adev->dev.of_node) {
		pl330->multi_irq = of_dma_multi_irq(adev->dev.of_node);
#ifdef MULTI_IRQ_SUPPORT_ITMON
		if (pl330->multi_irq)
			irq_flags = IRQF_GIC_MULTI_TARGET;
#endif
	}

	for (i = 0; i < AMBA_NR_IRQS; i++) {
		irq = adev->irq[i];
		if (!irq)
			break;
		ret = devm_request_irq(&adev->dev, irq,
				       pl330_irq_handler, irq_flags,
				       dev_name(&adev->dev), pl330);
		if (ret)
			return ret;

		if (pl330->multi_irq) {
#if defined(CONFIG_SCHED_HMP)
			irq_set_affinity_hint(irq, &hmp_slow_cpu_mask);
#else
			irq_set_affinity_hint(irq, cpu_all_mask);
#endif
			pl330->irqnum_having_multi[count_irq++] = irq;
		}
	}

#ifdef CONFIG_ZONE_DMA
	ret = dma_set_mask_and_coherent(&adev->dev, DMA_BIT_MASK(32));
#else
	ret = dma_set_mask_and_coherent(&adev->dev, DMA_BIT_MASK(36));
#endif
	if (ret)
		return ret;

	if (adev->dev.of_node) {
		*adev->dev.dma_mask = of_dma_get_mask(adev->dev.of_node, "dma-mask-bit");
		adev->dev.coherent_dma_mask =
			of_dma_get_mask(adev->dev.of_node, "coherent-mask-bit");
		pl330->wrapper = of_dma_get_wrapper_available(adev->dev.of_node);
	}

	pcfg = &pl330->pcfg;

	pcfg->periph_id = adev->periphid;
	ret = pl330_add(pl330);
	if (ret)
		return ret;

	INIT_LIST_HEAD(&pl330->desc_pool);
	spin_lock_init(&pl330->pool_lock);

	/* Create a descriptor pool of default size */
	if (!add_desc(&pl330->desc_pool, &pl330->pool_lock,
		      GFP_KERNEL, NR_DEFAULT_DESC))
		dev_warn(&adev->dev, "unable to allocate desc\n");

	INIT_LIST_HEAD(&pd->channels);

	/* Initialize channel parameters */
	num_chan = max_t(int, pcfg->num_peri, pcfg->num_chan);

	pl330->num_peripherals = num_chan;

	pl330->peripherals = kcalloc(num_chan, sizeof(*pch), GFP_KERNEL);
	if (!pl330->peripherals) {
		ret = -ENOMEM;
		goto probe_err2;
	}

	for (i = 0; i < num_chan; i++) {
		pch = &pl330->peripherals[i];

		pch->chan.private = adev->dev.of_node;
		INIT_LIST_HEAD(&pch->submitted_list);
		INIT_LIST_HEAD(&pch->work_list);
		INIT_LIST_HEAD(&pch->completed_list);
		spin_lock_init(&pch->lock);
		pch->thread = NULL;
		pch->chan.device = pd;
		pch->dmac = pl330;
		pch->dir = DMA_NONE;

		/* Add the channel to the DMAC list */
		list_add_tail(&pch->chan.device_node, &pd->channels);
	}

	dma_cap_set(DMA_MEMCPY, pd->cap_mask);
	if (pcfg->num_peri) {
		dma_cap_set(DMA_SLAVE, pd->cap_mask);
		dma_cap_set(DMA_CYCLIC, pd->cap_mask);
		dma_cap_set(DMA_PRIVATE, pd->cap_mask);
	}

	pd->device_alloc_chan_resources = pl330_alloc_chan_resources;
	pd->device_free_chan_resources = pl330_free_chan_resources;
	pd->device_prep_dma_memcpy = pl330_prep_dma_memcpy;
	pd->device_prep_dma_cyclic = pl330_prep_dma_cyclic;
	pd->device_tx_status = pl330_tx_status;
	pd->device_prep_slave_sg = pl330_prep_slave_sg;
	pd->device_config = pl330_config;
	pd->device_pause = pl330_pause;
	pd->device_terminate_all = pl330_terminate_all;
	pd->device_issue_pending = pl330_issue_pending;
	pd->src_addr_widths = PL330_DMA_BUSWIDTHS;
	pd->dst_addr_widths = PL330_DMA_BUSWIDTHS;
	pd->directions = BIT(DMA_DEV_TO_MEM) | BIT(DMA_MEM_TO_DEV);
	pd->residue_granularity = DMA_RESIDUE_GRANULARITY_BURST;
	pd->max_burst = PL330_MAX_BURST;

	ret = dma_async_device_register(pd);
	if (ret) {
		dev_err(&adev->dev, "unable to register DMAC\n");
		goto probe_err3;
	}

	if (adev->dev.of_node) {
		ret = of_dma_controller_register(adev->dev.of_node,
					 of_dma_pl330_xlate, pl330);
		if (ret) {
			dev_err(&adev->dev,
			"unable to register DMA to the generic DT DMA helpers\n");
		}
	}

	adev->dev.dma_parms = &pl330->dma_parms;

	/*
	 * This is the limit for transfers with a buswidth of 1, larger
	 * buswidths will have larger limits.
	 */
	ret = dma_set_max_seg_size(&adev->dev, 1900800);
	if (ret)
		dev_err(&adev->dev, "unable to set the seg size\n");


	dev_info(&adev->dev,
		"Loaded driver for PL330 DMAC-%x\n", adev->periphid);
	dev_info(&adev->dev,
		"\tDBUFF-%ux%ubytes Num_Chans-%u Num_Peri-%u Num_Events-%u\n",
		pcfg->data_buf_dep, pcfg->data_bus_width / 8, pcfg->num_chan,
		pcfg->num_peri, pcfg->num_events);

	pm_runtime_irq_safe(&adev->dev);
	pm_runtime_use_autosuspend(&adev->dev);
	pm_runtime_set_autosuspend_delay(&adev->dev, PL330_AUTOSUSPEND_DELAY);
	pm_runtime_mark_last_busy(&adev->dev);
	pm_runtime_put_autosuspend(&adev->dev);

	return 0;
probe_err3:
	/* Idle the DMAC */
	list_for_each_entry_safe(pch, _p, &pl330->ddma.channels,
			chan.device_node) {

		/* Remove the channel */
		list_del(&pch->chan.device_node);

		/* Flush the channel */
		if (pch->thread) {
			pl330_terminate_all(&pch->chan);
			pl330_free_chan_resources(&pch->chan);
		}
	}
probe_err2:
	pl330_del(pl330);

	return ret;
}

static void pl330_remove(struct amba_device *adev)
{
	struct pl330_dmac *pl330 = amba_get_drvdata(adev);
	struct dma_pl330_chan *pch, *_p;
	int i, irq;

	pm_runtime_get_noresume(pl330->ddma.dev);

	if (adev->dev.of_node)
		of_dma_controller_free(adev->dev.of_node);

	for (i = 0; i < AMBA_NR_IRQS; i++) {
		irq = adev->irq[i];
		if (irq)
			devm_free_irq(&adev->dev, irq, pl330);
	}

	dma_async_device_unregister(&pl330->ddma);

	/* Idle the DMAC */
	list_for_each_entry_safe(pch, _p, &pl330->ddma.channels,
			chan.device_node) {

		/* Remove the channel */
		list_del(&pch->chan.device_node);

		/* Flush the channel */
		if (pch->thread) {
			pl330_terminate_all(&pch->chan);
			pl330_free_chan_resources(&pch->chan);
		}
	}

	pl330_del(pl330);

<<<<<<< HEAD
=======
	if (pl330->rstc_ocp)
		reset_control_assert(pl330->rstc_ocp);

	if (pl330->rstc)
		reset_control_assert(pl330->rstc);
>>>>>>> 9821c60d
}

static const struct amba_id pl330_ids[] = {
	{
		.id	= 0x00041330,
		.mask	= 0x000fffff,
	},
	{ 0, 0 },
};

MODULE_DEVICE_TABLE(amba, pl330_ids);

static struct amba_driver pl330_driver = {
	.drv = {
		.owner = THIS_MODULE,
		.pm = PL330_PM,
		.name = "dma-pl330",
	},
	.id_table = pl330_ids,
	.probe = pl330_probe,
	.remove = pl330_remove,
};

module_amba_driver(pl330_driver);

MODULE_AUTHOR("Jaswinder Singh <jassisinghbrar@gmail.com>");
MODULE_DESCRIPTION("API Driver for PL330 DMAC");
MODULE_LICENSE("GPL");<|MERGE_RESOLUTION|>--- conflicted
+++ resolved
@@ -26,7 +26,7 @@
 #include <linux/bug.h>
 #include <linux/cpumask.h>
 #include <linux/of_address.h>
-#include <linux/unaligned/access_ok.h>
+#include <asm/unaligned.h>
 
 #include "dmaengine.h"
 
@@ -469,6 +469,7 @@
 	/* DMA-mapped view of the FIFO; may differ if an IOMMU is present */
 	dma_addr_t fifo_dma;
 	enum dma_data_direction dir;
+	struct dma_slave_config slave_config;
 
 	/* for cyclic capability */
 	bool cyclic;
@@ -527,6 +528,9 @@
 	int irqnum_having_multi[AMBA_NR_IRQS];
 
 	int quirks;
+
+	struct reset_control	*rstc;
+	struct reset_control	*rstc_ocp;
 };
 
 static struct pl330_of_quirks {
@@ -3592,15 +3596,6 @@
 	}
 
 	pl330_del(pl330);
-
-<<<<<<< HEAD
-=======
-	if (pl330->rstc_ocp)
-		reset_control_assert(pl330->rstc_ocp);
-
-	if (pl330->rstc)
-		reset_control_assert(pl330->rstc);
->>>>>>> 9821c60d
 }
 
 static const struct amba_id pl330_ids[] = {
