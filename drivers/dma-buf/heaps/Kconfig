<<<<<<< HEAD
config DMABUF_HEAPS_DEFERRED_FREE
	tristate

config DMABUF_HEAPS_PAGE_POOL
	tristate

config DMABUF_HEAPS_SYSTEM
	tristate "DMA-BUF System Heap"
	depends on DMABUF_HEAPS
	select DMABUF_HEAPS_PAGE_POOL
	select DMABUF_HEAPS_DEFERRED_FREE
=======
menuconfig DMABUF_HEAPS_DEFERRED_FREE
	bool "DMA-BUF heaps deferred-free library"
	help
	  Choose this option to enable the DMA-BUF heaps deferred-free library.

menuconfig DMABUF_HEAPS_PAGE_POOL
	bool "DMA-BUF heaps page-pool library"
	help
	  Choose this option to enable the DMA-BUF heaps page-pool library.

config DMABUF_HEAPS_SYSTEM
	tristate "DMA-BUF System Heap"
	depends on DMABUF_HEAPS && DMABUF_HEAPS_DEFERRED_FREE && DMABUF_HEAPS_PAGE_POOL
>>>>>>> 1b7d3daf
	help
	  Choose this option to enable the system dmabuf heap. The system heap
	  is backed by pages from the buddy allocator. If in doubt, say Y.

config DMABUF_HEAPS_CMA
	tristate "DMA-BUF CMA Heap"
	depends on DMABUF_HEAPS && DMA_CMA
	help
	  Choose this option to enable dma-buf CMA heap. This heap is backed
	  by the Contiguous Memory Allocator (CMA). If your system has these
	  regions, you should say Y here.<|MERGE_RESOLUTION|>--- conflicted
+++ resolved
@@ -1,16 +1,3 @@
-<<<<<<< HEAD
-config DMABUF_HEAPS_DEFERRED_FREE
-	tristate
-
-config DMABUF_HEAPS_PAGE_POOL
-	tristate
-
-config DMABUF_HEAPS_SYSTEM
-	tristate "DMA-BUF System Heap"
-	depends on DMABUF_HEAPS
-	select DMABUF_HEAPS_PAGE_POOL
-	select DMABUF_HEAPS_DEFERRED_FREE
-=======
 menuconfig DMABUF_HEAPS_DEFERRED_FREE
 	bool "DMA-BUF heaps deferred-free library"
 	help
@@ -24,7 +11,6 @@
 config DMABUF_HEAPS_SYSTEM
 	tristate "DMA-BUF System Heap"
 	depends on DMABUF_HEAPS && DMABUF_HEAPS_DEFERRED_FREE && DMABUF_HEAPS_PAGE_POOL
->>>>>>> 1b7d3daf
 	help
 	  Choose this option to enable the system dmabuf heap. The system heap
 	  is backed by pages from the buddy allocator. If in doubt, say Y.
