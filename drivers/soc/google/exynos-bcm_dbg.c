--- conflicted
+++ resolved
@@ -1455,13 +1455,10 @@
 	if (*ppos > 0)
 		return 0;
 
-<<<<<<< HEAD
-=======
-	buf = kmalloc(size, GFP_KERNEL);
-	if (buf == NULL)
-		return -ENOMEM;
-
->>>>>>> 5ff74e8e
+	buf = kmalloc(size, GFP_KERNEL);
+	if (buf == NULL)
+		return -ENOMEM;
+
 	count += scnprintf(buf, size - count, "=== IPC node info ===\n");
 
 	count += scnprintf(buf + count, size - count, "IPC node name: %s\n",
@@ -1500,13 +1497,10 @@
 	if (*ppos > 0)
 		return 0;
 
-<<<<<<< HEAD
-=======
-	buf = kmalloc(size, GFP_KERNEL);
-	if (buf == NULL)
-		return -ENOMEM;
-
->>>>>>> 5ff74e8e
+	buf = kmalloc(size, GFP_KERNEL);
+	if (buf == NULL)
+		return -ENOMEM;
+
 	count += scnprintf(buf + count, size - count,
 				"\n=== Pre-defined Event info ===\n");
 	for (i = 0; i < data->define_event_max; i++) {
@@ -1544,13 +1538,10 @@
 	if (*ppos > 0)
 		return 0;
 
-<<<<<<< HEAD
-=======
-	buf = kmalloc(size, GFP_KERNEL);
-	if (buf == NULL)
-		return -ENOMEM;
-
->>>>>>> 5ff74e8e
+	buf = kmalloc(size, GFP_KERNEL);
+	if (buf == NULL)
+		return -ENOMEM;
+
 	count += scnprintf(buf + count, size - count,
 			  "\n=== Filter ID info ===\n");
 	for (i = 0; i < data->define_event_max; i++) {
@@ -1618,13 +1609,10 @@
 	if (*ppos > 0)
 		return 0;
 
-<<<<<<< HEAD
-=======
-	buf = kmalloc(size, GFP_KERNEL);
-	if (buf == NULL)
-		return -ENOMEM;
-
->>>>>>> 5ff74e8e
+	buf = kmalloc(size, GFP_KERNEL);
+	if (buf == NULL)
+		return -ENOMEM;
+
 	count += scnprintf(buf + count, size - count,
 			   "\n=== Sample ID info ===\n");
 	for (i = 0; i < data->define_event_max; i++) {
@@ -1666,15 +1654,11 @@
 		return 0;
 	}
 
-<<<<<<< HEAD
-	if (off == 0) {
-=======
 	buf = kmalloc(size, GFP_KERNEL);
 	if (buf == NULL)
 		return -ENOMEM;
 
 	if (*ppos == 0) {
->>>>>>> 5ff74e8e
 		count += scnprintf(buf + count, size - count,
 				  "\n=== Ctrl Attr info ===\n");
 		count += scnprintf(buf + count, size - count,
@@ -2659,18 +2643,6 @@
 					BCM_EVT_GET, 0);
 
 	ret = exynos_bcm_dbg_run_ctrl(&ipc_base_info, &bcm_run, data);
-<<<<<<< HEAD
-	if (ret) {
-		count += scnprintf(buf + count, size - count,
-				   "failed get run state\n");
-		return count;
-	}
-
-	count += scnprintf(buf + count, size - count,
-			   "run state: raw state(%s), sw state(%s)\n",
-			   bcm_run ? "run" : "stop",
-			   data->bcm_run_state ? "run" : "stop");
-=======
 	if (ret)
 		count += scnprintf(buf + count, size - count, "failed get run state\n");
 	else
@@ -2681,7 +2653,6 @@
 
 	ret = simple_read_from_buffer(ubuf, size, ppos, buf, count);
 	kfree(buf);
->>>>>>> 5ff74e8e
 
 	return ret;
 }
@@ -2783,16 +2754,6 @@
 					BCM_EVT_GET, 0);
 
 	ret = exynos_bcm_dbg_period_ctrl(&ipc_base_info, &period, data);
-<<<<<<< HEAD
-	if (ret) {
-		count += scnprintf(buf + count, size - count,
-				   "failed get period\n");
-		return count;
-	}
-
-	count += scnprintf(buf + count, size - count,
-			   "monitor period: %u usec\n", period);
-=======
 	if (ret)
 		count += scnprintf(buf + count, size - count, "failed get period\n");
 	else
@@ -2800,7 +2761,6 @@
 
 	ret = simple_read_from_buffer(ubuf, size, ppos, buf, count);
 	kfree(buf);
->>>>>>> 5ff74e8e
 
 	return ret;
 }
@@ -2895,16 +2855,6 @@
 	exynos_bcm_dbg_set_base_info(&ipc_base_info, BCM_EVT_MODE_CONT,
 					BCM_EVT_GET, 0);
 
-<<<<<<< HEAD
-	ret = exynos_bcm_dbg_mode_ctrl(&ipc_base_info, &bcm_mode, data);
-	if (ret) {
-		count += scnprintf(buf + count, size - count,
-				   "failed get mode\n");
-		return count;
-	}
-
-	count += scnprintf(buf + count, size - count,
-=======
 	buf = kmalloc(size, GFP_KERNEL);
 	if (buf == NULL)
 		return -ENOMEM;
@@ -2914,7 +2864,6 @@
 		count += scnprintf(buf + count, size - count, "failed get mode\n");
 	else
 		count += scnprintf(buf + count, size - count,
->>>>>>> 5ff74e8e
 			   "mode: %d (%d:Interval, %d:Once, %d:User_ctrl, %d:Accumulator)\n",
 			   bcm_mode, BCM_MODE_INTERVAL, BCM_MODE_ONCE,
 			   BCM_MODE_USERCTRL, BCM_MODE_ACCUMULATOR);
@@ -3021,20 +2970,10 @@
 					BCM_EVT_GET, 0);
 
 	ret = exynos_bcm_dbg_str_ctrl(&ipc_base_info, &suspend, data);
-<<<<<<< HEAD
-	if (ret) {
-		count += scnprintf(buf + count, size - count,
-					"failed get str state\n");
-		return count;
-	}
-
-	count += scnprintf(buf + count, size - count,
-=======
 	if (ret)
 		count += scnprintf(buf + count, size - count, "failed get str state\n");
 	else
 		count += scnprintf(buf + count, size - count,
->>>>>>> 5ff74e8e
 			   "str state: %s\n", suspend ? "suspend" : "resume");
 
 	ret = simple_read_from_buffer(ubuf, size, ppos, buf, count);
@@ -3284,13 +3223,10 @@
 	if (*ppos > 0)
 		return 0;
 
-<<<<<<< HEAD
-=======
-	buf = kmalloc(size, GFP_KERNEL);
-	if (buf == NULL)
-		return -ENOMEM;
-
->>>>>>> 5ff74e8e
+	buf = kmalloc(size, GFP_KERNEL);
+	if (buf == NULL)
+		return -ENOMEM;
+
 	count += scnprintf(buf + count, size - count,
 			   "\n= BCM dump address info =\n");
 	count += scnprintf(buf + count, size - count,
@@ -3387,13 +3323,10 @@
 	if (*ppos > 0)
 		return 0;
 
-<<<<<<< HEAD
-=======
-	buf = kmalloc(size, GFP_KERNEL);
-	if (buf == NULL)
-		return -ENOMEM;
-
->>>>>>> 5ff74e8e
+	buf = kmalloc(size, GFP_KERNEL);
+	if (buf == NULL)
+		return -ENOMEM;
+
 	count += scnprintf(buf + count, size - count,
 			   "\n= BCM dump to kernel log =\n");
 	count += scnprintf(buf + count, size - count, "%s\n",
@@ -3448,13 +3381,10 @@
 	if (*ppos > 0)
 		return 0;
 
-<<<<<<< HEAD
-=======
-	buf = kmalloc(size, GFP_KERNEL);
-	if (buf == NULL)
-		return -ENOMEM;
-
->>>>>>> 5ff74e8e
+	buf = kmalloc(size, GFP_KERNEL);
+	if (buf == NULL)
+		return -ENOMEM;
+
 	count += scnprintf(buf + count, size - count,
 			   "\n= BCM dump to file =\n");
 	count += scnprintf(buf + count, size - count, "%s\n",
@@ -3507,13 +3437,10 @@
 	if (*ppos > 0)
 		return 0;
 
-<<<<<<< HEAD
-=======
-	buf = kmalloc(size, GFP_KERNEL);
-	if (buf == NULL)
-		return -ENOMEM;
-
->>>>>>> 5ff74e8e
+	buf = kmalloc(size, GFP_KERNEL);
+	if (buf == NULL)
+		return -ENOMEM;
+
 	count += scnprintf(buf + count, size - count,
 			   "\n= BCM Available stop owner =\n");
 	for (i = 0; i < STOP_OWNER_MAX; i++)
@@ -3612,120 +3539,11 @@
 	count += scnprintf(buf + count, size - count,
 				"\n= dump_accumulators get help =\n");
 	count += scnprintf(buf + count, size - count, "Usage:\n");
-<<<<<<< HEAD
-	count += scnprintf(buf + count, size - count,
-			"cat dump_accumulators\n"
-			"[seq_no], [ip_index], [define_event], [time], [ccnt], [pmcnt0], [pmcnt1], [pmcnt2], [pmcnt3], [pmcnt4], [pmcnt5], [pmcnt6], [pmcnt7]\n");
-
-	return count;
-}
-
-static BIN_ATTR(ip_power_domains, 0440, show_ip_power_domains, NULL, 0);
-static BIN_ATTR(predefined_events, 0440,
-			show_predefined_events, NULL, 0);
-static BIN_ATTR(predefined_filters, 0440,
-			show_predefined_filters, NULL, 0);
-static BIN_ATTR(predefined_sample_mask, 0440,
-			show_predefined_sample_mask, NULL, 0);
-static BIN_ATTR(boot_config, 0440,
-			show_boot_config, NULL, 0);
-static BIN_ATTR(event_ctrl_help, 0440, show_event_ctrl_help, NULL, 0);
-static BIN_ATTR(event_ctrl, 0640, show_event_ctrl, store_event_ctrl, 0);
-static BIN_ATTR(filter_id_active, 0440,
-			show_filter_id_active, NULL, 0);
-static BIN_ATTR(filter_id_ctrl_help, 0440,
-			show_filter_id_ctrl_help, NULL, 0);
-static BIN_ATTR(filter_id_ctrl, 0640, show_filter_id_ctrl,
-	store_filter_id_ctrl, 0);
-static BIN_ATTR(filter_others_active, 0440,
-			show_filter_others_active, NULL, 0);
-static BIN_ATTR(filter_others_ctrl_help, 0440,
-			show_filter_others_ctrl_help, NULL, 0);
-static BIN_ATTR(filter_others_ctrl, 0640, show_filter_others_ctrl,
-			store_filter_others_ctrl, 0);
-static BIN_ATTR(sample_id_active, 0440,
-			show_sample_id_active, NULL, 0);
-static BIN_ATTR(sample_id_ctrl_help, 0440,
-			show_sample_id_ctrl_help, NULL, 0);
-static BIN_ATTR(sample_id_ctrl, 0640, show_sample_id_ctrl,
-	store_sample_id_ctrl, 0);
-static BIN_ATTR(run_ctrl_help, 0440, show_run_ctrl_help, NULL, 0);
-static BIN_ATTR(run_ctrl, 0640, show_run_ctrl, store_run_ctrl, 0);
-static BIN_ATTR(period_ctrl_help, 0440, show_period_ctrl_help, NULL, 0);
-static BIN_ATTR(period_ctrl, 0640, show_period_ctrl, store_period_ctrl, 0);
-static BIN_ATTR(mode_ctrl_help, 0440, show_mode_ctrl_help, NULL, 0);
-static BIN_ATTR(mode_ctrl, 0640, show_mode_ctrl, store_mode_ctrl, 0);
-static BIN_ATTR(str_ctrl_help, 0440, show_str_ctrl_help, NULL, 0);
-static BIN_ATTR(str_ctrl, 0640, show_str_ctrl, store_str_ctrl, 0);
-static BIN_ATTR(ip_ctrl_help, 0440, show_ip_ctrl_help, NULL, 0);
-static BIN_ATTR(ip_ctrl, 0640, show_ip_ctrl, store_ip_ctrl, 0);
-#if IS_ENABLED(CONFIG_DEBUG_SNAPSHOT)
-static BIN_ATTR(dump_addr_info, 0640, show_dump_addr_info,
-		store_dump_addr_info, 0);
-#endif
-static BIN_ATTR(enable_dump_klog, 0640, show_enable_dump_klog,
-		store_enable_dump_klog, 0);
-#if IS_ENABLED(CONFIG_EXYNOS_BCM_DBG_DUMP_FILE)
-static BIN_ATTR(enable_dump_file, 0640, show_enable_dump_file,
-		store_enable_dump_file, 0);
-#endif
-static BIN_ATTR(enable_stop_owner, 0640, show_enable_stop_owner,
-		store_enable_stop_owner, 0);
-
-static BIN_ATTR(dump_accumulators, 0440, show_dump_accumulators,
-		NULL, 0);
-static BIN_ATTR(dump_accumulators_help, 0440, show_dump_accumulators_help,
-		NULL, 0);
-
-static BIN_ATTR(ppmu_ver, 0440, show_ppmu_ver, NULL, 0);
-
-static struct bin_attribute *exynos_bcm_dbg_sysfs_entries[] = {
-	&bin_attr_ip_power_domains,
-	&bin_attr_predefined_events,
-	&bin_attr_predefined_filters,
-	&bin_attr_predefined_sample_mask,
-	&bin_attr_boot_config,
-	&bin_attr_event_ctrl_help,
-	&bin_attr_event_ctrl,
-	&bin_attr_filter_id_active,
-	&bin_attr_filter_id_ctrl_help,
-	&bin_attr_filter_id_ctrl,
-	&bin_attr_filter_others_active,
-	&bin_attr_filter_others_ctrl_help,
-	&bin_attr_filter_others_ctrl,
-	&bin_attr_sample_id_active,
-	&bin_attr_sample_id_ctrl_help,
-	&bin_attr_sample_id_ctrl,
-	&bin_attr_run_ctrl_help,
-	&bin_attr_run_ctrl,
-	&bin_attr_period_ctrl_help,
-	&bin_attr_period_ctrl,
-	&bin_attr_mode_ctrl_help,
-	&bin_attr_mode_ctrl,
-	&bin_attr_str_ctrl_help,
-	&bin_attr_str_ctrl,
-	&bin_attr_ip_ctrl_help,
-	&bin_attr_ip_ctrl,
-#if IS_ENABLED(CONFIG_DEBUG_SNAPSHOT)
-	&bin_attr_dump_addr_info,
-#endif
-	&bin_attr_enable_dump_klog,
-#if IS_ENABLED(CONFIG_EXYNOS_BCM_DBG_DUMP_FILE)
-	&bin_attr_enable_dump_file,
-#endif
-	&bin_attr_enable_stop_owner,
-	&bin_attr_dump_accumulators,
-	&bin_attr_dump_accumulators_help,
-	&bin_attr_ppmu_ver,
-	NULL,
-};
-=======
 	count += scnprintf(buf + count, size - count, "cat dump_accumulators\n");
 	count += scnprintf(buf + count, size - count,
 			"[seq_no], [ip_index], [define_event], [time], [ccnt], [pmcnt0], ");
 	count += scnprintf(buf + count, size - count,
 			"[pmcnt1], [pmcnt2], [pmcnt3], [pmcnt4], [pmcnt5], [pmcnt6], [pmcnt7]\n");
->>>>>>> 5ff74e8e
 
 	ret = simple_read_from_buffer(ubuf, size, ppos, buf, count);
 	kfree(buf);
