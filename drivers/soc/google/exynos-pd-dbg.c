--- conflicted
+++ resolved
@@ -60,100 +60,7 @@
 {
 	struct device *dev = data;
 
-<<<<<<< HEAD
-	return pd_to_genpd(dev->pm_domain);
-}
-
-static void exynos_pd_dbg_genpd_lock_spin(struct generic_pm_domain *genpd)
-	__acquires(&genpd->slock)
-{
-	unsigned long flags;
-
-	spin_lock_irqsave(&genpd->slock, flags);
-	genpd->lock_flags = flags;
-}
-
-static void exynos_pd_dbg_genpd_unlock_spin(struct generic_pm_domain *genpd)
-	__releases(&genpd->slock)
-{
-	spin_unlock_irqrestore(&genpd->slock, genpd->lock_flags);
-}
-
-static void exynos_pd_dbg_genpd_lock(struct generic_pm_domain *genpd)
-{
-	if (genpd->flags & GENPD_FLAG_IRQ_SAFE)
-		exynos_pd_dbg_genpd_lock_spin(genpd);
-	else
-		mutex_lock(&genpd->mlock);
-}
-
-static void exynos_pd_dbg_genpd_unlock(struct generic_pm_domain *genpd)
-{
-	if (genpd->flags & GENPD_FLAG_IRQ_SAFE)
-		exynos_pd_dbg_genpd_unlock_spin(genpd);
-	else
-		mutex_unlock(&genpd->mlock);
-}
-
-static void exynos_pd_dbg_summary_show(struct generic_pm_domain *genpd)
-{
-	static const char * const gpd_status_lookup[] = {
-		[GENPD_STATE_ON] = "on",
-		[GENPD_STATE_OFF] = "off"
-	};
-	static const char * const rpm_status_lookup[] = {
-		[RPM_ACTIVE] = "active",
-		[RPM_RESUMING] = "resuming",
-		[RPM_SUSPENDED] = "suspended",
-		[RPM_SUSPENDING] = "suspending"
-	};
-	const char *p = "";
-	struct pm_domain_data *pm_data;
-	struct gpd_link *link;
-
-	exynos_pd_dbg_genpd_lock(genpd);
-
-	if (genpd->status >= ARRAY_SIZE(gpd_status_lookup)) {
-		pr_err("invalid GPD_STATUS\n");
-		exynos_pd_dbg_genpd_unlock(genpd);
-		return;
-	}
-
-	pr_info("[GENPD] : %-30s [GPD_STATUS] : %-15s\n",
-		genpd->name, gpd_status_lookup[genpd->status]);
-
-	list_for_each_entry(pm_data, &genpd->dev_list, list_node) {
-		if (pm_data->dev->power.runtime_error)
-			p = "error";
-		else if (pm_data->dev->power.disable_depth)
-			p = "unsupported";
-		else if (pm_data->dev->power.runtime_status <
-			       ARRAY_SIZE(rpm_status_lookup))
-			p =
-			rpm_status_lookup[pm_data->dev->power.runtime_status];
-		else
-			WARN_ON(1);
-
-		pr_info("\t[DEV] : %-30s [RPM_STATUS] : %-15s\n",
-			dev_name(pm_data->dev), p);
-	}
-
-	list_for_each_entry(link, &genpd->parent_links, parent_node)
-		exynos_pd_dbg_summary_show(link->child);
-
-	exynos_pd_dbg_genpd_unlock(genpd);
-}
-
-static ssize_t exynos_pd_dbg_read(struct file *file, char __user *user_buf,
-				  size_t count, loff_t *ppos)
-{
-	struct device *dev = file->private_data;
-	struct generic_pm_domain *genpd = exynos_pd_dbg_dev_to_genpd(dev);
-
-	exynos_pd_dbg_summary_show(genpd);
-=======
 	*val = dev->power.runtime_status;
->>>>>>> 1300e8c5
 
 	return 0;
 }
