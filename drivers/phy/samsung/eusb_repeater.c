--- conflicted
+++ resolved
@@ -189,15 +189,9 @@
 	int ret = 0;
 	u8 read_data, write_data;
 
-<<<<<<< HEAD
-	ret = gpio_direction_output(tud->gpio_eusb_resetb, value);
-	if (ret)
-		dev_err(tud->dev, "Failed to control gpio: %d\n", ret);
-=======
 	ret = eusb_repeater_read_reg(tud, I2C_GLOBAL_CONFIG, &read_data, 1);
 	if (ret < 0)
 		goto err;
->>>>>>> 55978179
 
 	write_data = value ? (read_data & ~REG_DISABLE_P1) : (read_data | REG_DISABLE_P1);
 	ret = eusb_repeater_write_reg(tud, I2C_GLOBAL_CONFIG, &write_data, 1);
