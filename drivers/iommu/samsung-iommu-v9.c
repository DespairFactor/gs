--- conflicted
+++ resolved
@@ -289,27 +289,20 @@
 		goto err_pgtable;
 
 	domain->lv2entcnt = kcalloc(NUM_LV1ENTRIES, sizeof(*domain->lv2entcnt), GFP_KERNEL);
+
 	if (!domain->lv2entcnt)
 		goto err_counter;
 
-
 	pgtable_flush(domain->page_table, domain->page_table + NUM_LV1ENTRIES);
 
 	spin_lock_init(&domain->pgtablelock);
 
 	return &domain->domain;
 
-<<<<<<< HEAD
-err_init_log:
-=======
-err_get_dma_cookie:
->>>>>>> 04ce2c23
-	kfree(domain->lv2entcnt);
 err_counter:
 	kmem_cache_free(flpt_cache, domain->page_table);
 err_pgtable:
 	kfree(domain);
-
 	return NULL;
 }
 
@@ -317,11 +310,6 @@
 {
 	struct samsung_sysmmu_domain *domain = to_sysmmu_domain(dom);
 
-<<<<<<< HEAD
-	samsung_iommu_deinit_log(&domain->log);
-=======
-	iommu_put_dma_cookie(dom);
->>>>>>> 04ce2c23
 	kmem_cache_free(flpt_cache, domain->page_table);
 	kfree(domain->lv2entcnt);
 	kfree(domain);
@@ -1083,17 +1071,7 @@
 
 static bool samsung_sysmmu_dev_has_feat(struct device *dev, enum iommu_dev_features f)
 {
-	struct iommu_fwspec *fwspec = dev_iommu_fwspec_get(dev);
-	struct sysmmu_clientdata *client;
-
-	client = (struct sysmmu_clientdata *)dev_iommu_priv_get(dev);
-	if (!fwspec || !client || fwspec->ops != &samsung_sysmmu_ops)
-		return false;
-
-	if (client->sysmmu_count != 1)
-		return false;
-
-	return true;
+	return false;
 }
 
 static int samsung_sysmmu_dev_enable_feat(struct device *dev, enum iommu_dev_features f)
@@ -1241,19 +1219,6 @@
 	.owner			= THIS_MODULE,
 	.capable		= samsung_sysmmu_capable,
 	.domain_alloc		= samsung_sysmmu_domain_alloc,
-<<<<<<< HEAD
-=======
-	.domain_free		= samsung_sysmmu_domain_free,
-	.attach_dev		= samsung_sysmmu_attach_dev,
-	.detach_dev		= samsung_sysmmu_detach_dev,
-	.map			= samsung_sysmmu_map,
-	.unmap			= samsung_sysmmu_unmap,
-	.unmap_pages		= samsung_sysmmu_unmap_pages,
-	.flush_iotlb_all	= samsung_sysmmu_flush_iotlb_all,
-	.iotlb_sync_map		= samsung_sysmmu_iotlb_sync_map,
-	.iotlb_sync		= samsung_sysmmu_iotlb_sync,
-	.iova_to_phys		= samsung_sysmmu_iova_to_phys,
->>>>>>> 04ce2c23
 	.probe_device		= samsung_sysmmu_probe_device,
 	.release_device		= samsung_sysmmu_release_device,
 	.device_group		= samsung_sysmmu_device_group,
@@ -1268,7 +1233,9 @@
 		.detach_dev             = samsung_sysmmu_detach_dev,
 		.map                    = samsung_sysmmu_map,
 		.unmap                  = samsung_sysmmu_unmap,
+		.unmap_pages            = samsung_sysmmu_unmap_pages,
 		.flush_iotlb_all        = samsung_sysmmu_flush_iotlb_all,
+		.iotlb_sync_map         = samsung_sysmmu_iotlb_sync_map,
 		.iotlb_sync             = samsung_sysmmu_iotlb_sync,
 		.iova_to_phys           = samsung_sysmmu_iova_to_phys,
 		.free                   = samsung_sysmmu_domain_free,
