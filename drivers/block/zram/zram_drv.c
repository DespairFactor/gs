/*
 * Compressed RAM block device
 *
 * Copyright (C) 2008, 2009, 2010  Nitin Gupta
 *               2012, 2013 Minchan Kim
 *
 * This code is released using a dual license strategy: BSD/GPL
 * You can choose the licence that better fits your requirements.
 *
 * Released under the terms of 3-clause BSD License
 * Released under the terms of GNU General Public License Version 2.0
 *
 */

#define KMSG_COMPONENT "zram"
#define pr_fmt(fmt) KMSG_COMPONENT ": " fmt

#include <linux/module.h>
#include <linux/kernel.h>
#include <linux/bio.h>
#include <linux/bitops.h>
#include <linux/blkdev.h>
#include <linux/buffer_head.h>
#include <linux/device.h>
#include <linux/genhd.h>
#include <linux/highmem.h>
#include <linux/slab.h>
#include <linux/backing-dev.h>
#include <linux/string.h>
#include <linux/vmalloc.h>
#include <linux/err.h>
#include <linux/idr.h>
#include <linux/sysfs.h>
#include <linux/debugfs.h>
#include <linux/cpuhotplug.h>
#include <linux/part_stat.h>

#include "zram_drv.h"
#include "zcomp.h"

static DEFINE_IDR(zram_index_idr);
/* idr index must be protected */
static DEFINE_MUTEX(zram_index_mutex);

static int zram_major;
static const char *default_compressor = "lzo-rle";

/* Module params (documentation at end) */
static unsigned int num_devices = 1;

static const struct block_device_operations zram_devops;
static const struct block_device_operations zram_wb_devops;

static const struct block_device_operations zram_devops;
static const struct block_device_operations zram_wb_devops;

static void zram_free_page(struct zram *zram, size_t index);
static int zram_bvec_read(struct zram *zram, struct bio_vec *bvec,
			u32 index, int offset, struct bio *bio, bool accesss);


static int zram_slot_trylock(struct zram *zram, u32 index)
{
	return bit_spin_trylock(ZRAM_LOCK, &zram->table[index].flags);
}

void zram_slot_lock(struct zram *zram, u32 index)
{
	bit_spin_lock(ZRAM_LOCK, &zram->table[index].flags);
}

void zram_slot_unlock(struct zram *zram, u32 index)
{
	bit_spin_unlock(ZRAM_LOCK, &zram->table[index].flags);
}

static inline bool init_done(struct zram *zram)
{
	return zram->disksize;
}

static inline struct zram *dev_to_zram(struct device *dev)
{
	return (struct zram *)dev_to_disk(dev)->private_data;
}

unsigned long zram_get_handle(struct zram *zram, u32 index)
{
	return zram->table[index].handle;
}

static void zram_set_handle(struct zram *zram, u32 index, unsigned long handle)
{
	zram->table[index].handle = handle;
}

/* flag operations require table entry bit_spin_lock() being held */
bool zram_test_flag(struct zram *zram, u32 index,
			enum zram_pageflags flag)
{
	return zram->table[index].flags & BIT(flag);
}

static void zram_set_flag(struct zram *zram, u32 index,
			enum zram_pageflags flag)
{
	zram->table[index].flags |= BIT(flag);
}

static void zram_clear_flag(struct zram *zram, u32 index,
			enum zram_pageflags flag)
{
	zram->table[index].flags &= ~BIT(flag);
}

static inline void zram_set_element(struct zram *zram, u32 index,
			unsigned long element)
{
	zram->table[index].element = element;
}

unsigned long zram_get_element(struct zram *zram, u32 index)
{
	return zram->table[index].element;
}

size_t zram_get_obj_size(struct zram *zram, u32 index)
{
	return zram->table[index].flags & (BIT(ZRAM_FLAG_SHIFT) - 1);
}

static void zram_set_obj_size(struct zram *zram,
					u32 index, size_t size)
{
	unsigned long flags = zram->table[index].flags >> ZRAM_FLAG_SHIFT;

	zram->table[index].flags = (flags << ZRAM_FLAG_SHIFT) | size;
}

static inline bool zram_allocated(struct zram *zram, u32 index)
{
	return zram_get_obj_size(zram, index) ||
			zram_test_flag(zram, index, ZRAM_SAME) ||
			zram_test_flag(zram, index, ZRAM_WB);
}

#if PAGE_SIZE != 4096
static inline bool is_partial_io(struct bio_vec *bvec)
{
	return bvec->bv_len != PAGE_SIZE;
}
#else
static inline bool is_partial_io(struct bio_vec *bvec)
{
	return false;
}
#endif

/*
 * Check if request is within bounds and aligned on zram logical blocks.
 */
static inline bool valid_io_request(struct zram *zram,
		sector_t start, unsigned int size)
{
	u64 end, bound;

	/* unaligned request */
	if (unlikely(start & (ZRAM_SECTOR_PER_LOGICAL_BLOCK - 1)))
		return false;
	if (unlikely(size & (ZRAM_LOGICAL_BLOCK_SIZE - 1)))
		return false;

	end = start + (size >> SECTOR_SHIFT);
	bound = zram->disksize >> SECTOR_SHIFT;
	/* out of range range */
	if (unlikely(start >= bound || end > bound || start > end))
		return false;

	/* I/O request is valid */
	return true;
}

static void update_position(u32 *index, int *offset, struct bio_vec *bvec)
{
	*index  += (*offset + bvec->bv_len) / PAGE_SIZE;
	*offset = (*offset + bvec->bv_len) % PAGE_SIZE;
}

static inline void update_max_used_page(struct zram *zram)
{
	unsigned long alloced_pages = zs_get_total_pages(zram->mem_pool);
	if (atomic_long_read(&zram->max_used_pages) < alloced_pages)
		atomic_long_set(&zram->max_used_pages, alloced_pages);
}

static ssize_t initstate_show(struct device *dev,
		struct device_attribute *attr, char *buf)
{
	u32 val;
	struct zram *zram = dev_to_zram(dev);

	down_read(&zram->init_lock);
	val = init_done(zram);
	up_read(&zram->init_lock);

	return scnprintf(buf, PAGE_SIZE, "%u\n", val);
}

static ssize_t disksize_show(struct device *dev,
		struct device_attribute *attr, char *buf)
{
	struct zram *zram = dev_to_zram(dev);

	return scnprintf(buf, PAGE_SIZE, "%llu\n", zram->disksize);
}

static ssize_t mem_limit_store(struct device *dev,
		struct device_attribute *attr, const char *buf, size_t len)
{
	u64 limit;
	char *tmp;
	struct zram *zram = dev_to_zram(dev);

	limit = memparse(buf, &tmp);
	if (buf == tmp) /* no chars parsed, invalid input */
		return -EINVAL;

	down_write(&zram->init_lock);
	zram->limit_pages = PAGE_ALIGN(limit) >> PAGE_SHIFT;
	up_write(&zram->init_lock);

	return len;
}

unsigned long zram_stat_read(struct zram *zram, enum zram_stat_item item)
{
	long ret = 0;
	int cpu;

	for_each_possible_cpu(cpu)
		ret += per_cpu_ptr(zram->pcp_stats, cpu)->items[item];

	return ret;
}

void init_zram_stat(struct zram *zram)
{
	int cpu;

	for_each_possible_cpu(cpu)
		memset(per_cpu_ptr(zram->pcp_stats, cpu), 0, sizeof(struct zram_stats));
	atomic_long_set(&zram->max_used_pages, 0);
}

static ssize_t mem_used_max_store(struct device *dev,
		struct device_attribute *attr, const char *buf, size_t len)
{
	int err;
	unsigned long val;
	struct zram *zram = dev_to_zram(dev);

	err = kstrtoul(buf, 10, &val);
	if (err || val != 0)
		return -EINVAL;

	down_read(&zram->init_lock);
	if (init_done(zram))
		atomic_long_set(&zram->max_used_pages, zs_get_total_pages(zram->mem_pool));
	up_read(&zram->init_lock);

	return len;
}

static ssize_t idle_store(struct device *dev,
		struct device_attribute *attr, const char *buf, size_t len)
{
	struct zram *zram = dev_to_zram(dev);
	unsigned long nr_pages = zram->disksize >> PAGE_SHIFT;
	int index;

	if (!sysfs_streq(buf, "all"))
		return -EINVAL;

	down_read(&zram->init_lock);
	if (!init_done(zram)) {
		up_read(&zram->init_lock);
		return -EINVAL;
	}

	for (index = 0; index < nr_pages; index++) {
		/*
		 * Do not mark ZRAM_UNDER_WB slot as ZRAM_IDLE to close race.
		 * See the comment in writeback_store.
		 */
		zram_slot_lock(zram, index);
		if (zram_allocated(zram, index) &&
				!zram_test_flag(zram, index, ZRAM_UNDER_WB))
			zram_set_flag(zram, index, ZRAM_IDLE);
		zram_slot_unlock(zram, index);
	}

	up_read(&zram->init_lock);

	return len;
}

#ifdef CONFIG_ZRAM_WRITEBACK
static ssize_t writeback_limit_enable_store(struct device *dev,
		struct device_attribute *attr, const char *buf, size_t len)
{
	struct zram *zram = dev_to_zram(dev);
	u64 val;
	ssize_t ret = -EINVAL;

	if (kstrtoull(buf, 10, &val))
		return ret;

	down_read(&zram->init_lock);
	spin_lock(&zram->wb_limit_lock);
	zram->wb_limit_enable = val;
	spin_unlock(&zram->wb_limit_lock);
	up_read(&zram->init_lock);
	ret = len;

	return ret;
}

static ssize_t writeback_limit_enable_show(struct device *dev,
		struct device_attribute *attr, char *buf)
{
	bool val;
	struct zram *zram = dev_to_zram(dev);

	down_read(&zram->init_lock);
	spin_lock(&zram->wb_limit_lock);
	val = zram->wb_limit_enable;
	spin_unlock(&zram->wb_limit_lock);
	up_read(&zram->init_lock);

	return scnprintf(buf, PAGE_SIZE, "%d\n", val);
}

static ssize_t writeback_limit_store(struct device *dev,
		struct device_attribute *attr, const char *buf, size_t len)
{
	struct zram *zram = dev_to_zram(dev);
	u64 val;
	ssize_t ret = -EINVAL;

	if (kstrtoull(buf, 10, &val))
		return ret;

	down_read(&zram->init_lock);
	spin_lock(&zram->wb_limit_lock);
	zram->bd_wb_limit = val;
	spin_unlock(&zram->wb_limit_lock);
	up_read(&zram->init_lock);
	ret = len;

	return ret;
}

static ssize_t writeback_limit_show(struct device *dev,
		struct device_attribute *attr, char *buf)
{
	u64 val;
	struct zram *zram = dev_to_zram(dev);

	down_read(&zram->init_lock);
	spin_lock(&zram->wb_limit_lock);
	val = zram->bd_wb_limit;
	spin_unlock(&zram->wb_limit_lock);
	up_read(&zram->init_lock);

	return scnprintf(buf, PAGE_SIZE, "%llu\n", val);
}

static void reset_bdev(struct zram *zram)
{
	struct block_device *bdev;

	if (!zram->backing_dev)
		return;

	bdev = zram->bdev;
	if (zram->old_block_size)
		set_blocksize(bdev, zram->old_block_size);
	blkdev_put(bdev, FMODE_READ|FMODE_WRITE|FMODE_EXCL);
	/* hope filp_close flush all of IO */
	filp_close(zram->backing_dev, NULL);
	zram->backing_dev = NULL;
	zram->old_block_size = 0;
	zram->bdev = NULL;
	zram->disk->fops = &zram_devops;
	kvfree(zram->bitmap);
	zram->bitmap = NULL;
}

static ssize_t backing_dev_show(struct device *dev,
		struct device_attribute *attr, char *buf)
{
	struct file *file;
	struct zram *zram = dev_to_zram(dev);
	char *p;
	ssize_t ret;

	down_read(&zram->init_lock);
	file = zram->backing_dev;
	if (!file) {
		memcpy(buf, "none\n", 5);
		up_read(&zram->init_lock);
		return 5;
	}

	p = file_path(file, buf, PAGE_SIZE - 1);
	if (IS_ERR(p)) {
		ret = PTR_ERR(p);
		goto out;
	}

	ret = strlen(p);
	memmove(buf, p, ret);
	buf[ret++] = '\n';
out:
	up_read(&zram->init_lock);
	return ret;
}

static ssize_t backing_dev_store(struct device *dev,
		struct device_attribute *attr, const char *buf, size_t len)
{
	char *file_name;
	size_t sz;
	struct file *backing_dev = NULL;
	struct inode *inode;
	struct address_space *mapping;
	unsigned int bitmap_sz, old_block_size = 0;
	unsigned long nr_pages, *bitmap = NULL;
	struct block_device *bdev = NULL;
	int err;
	struct zram *zram = dev_to_zram(dev);

	file_name = kmalloc(PATH_MAX, GFP_KERNEL);
	if (!file_name)
		return -ENOMEM;

	down_write(&zram->init_lock);
	if (init_done(zram)) {
		pr_info("Can't setup backing device for initialized device\n");
		err = -EBUSY;
		goto out;
	}

	strlcpy(file_name, buf, PATH_MAX);
	/* ignore trailing newline */
	sz = strlen(file_name);
	if (sz > 0 && file_name[sz - 1] == '\n')
		file_name[sz - 1] = 0x00;

	backing_dev = filp_open_block(file_name, O_RDWR|O_LARGEFILE, 0);
	if (IS_ERR(backing_dev)) {
		err = PTR_ERR(backing_dev);
		backing_dev = NULL;
		goto out;
	}

	mapping = backing_dev->f_mapping;
	inode = mapping->host;

	/* Support only block device in this moment */
	if (!S_ISBLK(inode->i_mode)) {
		err = -ENOTBLK;
		goto out;
	}

	bdev = blkdev_get_by_dev(inode->i_rdev,
			FMODE_READ | FMODE_WRITE | FMODE_EXCL, zram);
	if (IS_ERR(bdev)) {
		err = PTR_ERR(bdev);
		bdev = NULL;
		goto out;
	}

	nr_pages = i_size_read(inode) >> PAGE_SHIFT;
	bitmap_sz = BITS_TO_LONGS(nr_pages) * sizeof(long);
	bitmap = kvzalloc(bitmap_sz, GFP_KERNEL);
	if (!bitmap) {
		err = -ENOMEM;
		goto out;
	}

	old_block_size = block_size(bdev);
	err = set_blocksize(bdev, PAGE_SIZE);
	if (err)
		goto out;

	reset_bdev(zram);

	zram->old_block_size = old_block_size;
	zram->bdev = bdev;
	zram->backing_dev = backing_dev;
	zram->bitmap = bitmap;
	zram->nr_pages = nr_pages;
	/*
	 * With writeback feature, zram does asynchronous IO so it's no longer
	 * synchronous device so let's remove synchronous io flag. Othewise,
	 * upper layer(e.g., swap) could wait IO completion rather than
	 * (submit and return), which will cause system sluggish.
	 * Furthermore, when the IO function returns(e.g., swap_readpage),
	 * upper layer expects IO was done so it could deallocate the page
	 * freely but in fact, IO is going on so finally could cause
	 * use-after-free when the IO is really done.
	 */
	zram->disk->fops = &zram_wb_devops;
	up_write(&zram->init_lock);

	pr_info("setup backing device %s\n", file_name);
	kfree(file_name);

	return len;
out:
	if (bitmap)
		kvfree(bitmap);

	if (bdev)
		blkdev_put(bdev, FMODE_READ | FMODE_WRITE | FMODE_EXCL);

	if (backing_dev)
		filp_close(backing_dev, NULL);

	up_write(&zram->init_lock);

	kfree(file_name);

	return err;
}

static unsigned long alloc_block_bdev(struct zram *zram)
{
	unsigned long blk_idx = 1;
retry:
	/* skip 0 bit to confuse zram.handle = 0 */
	blk_idx = find_next_zero_bit(zram->bitmap, zram->nr_pages, blk_idx);
	if (blk_idx == zram->nr_pages)
		return 0;

	if (test_and_set_bit(blk_idx, zram->bitmap))
		goto retry;

	this_cpu_inc(zram->pcp_stats->items[NR_BD_COUNT]);
	return blk_idx;
}

static void free_block_bdev(struct zram *zram, unsigned long blk_idx)
{
	int was_set;

	was_set = test_and_clear_bit(blk_idx, zram->bitmap);
	WARN_ON_ONCE(!was_set);
	this_cpu_dec(zram->pcp_stats->items[NR_BD_COUNT]);
}

static void zram_page_end_io(struct bio *bio)
{
	struct page *page = bio_first_page_all(bio);

	page_endio(page, op_is_write(bio_op(bio)),
			blk_status_to_errno(bio->bi_status));
	bio_put(bio);
}

/*
 * Returns 1 if the submission is successful.
 */
static int read_from_bdev_async(struct zram *zram, struct bio_vec *bvec,
			unsigned long entry, struct bio *parent)
{
	struct bio *bio;

	bio = bio_alloc(GFP_ATOMIC, 1);
	if (!bio)
		return -ENOMEM;

	bio->bi_iter.bi_sector = entry * (PAGE_SIZE >> 9);
	bio_set_dev(bio, zram->bdev);
	if (!bio_add_page(bio, bvec->bv_page, bvec->bv_len, bvec->bv_offset)) {
		bio_put(bio);
		return -EIO;
	}

	if (!parent) {
		bio->bi_opf = REQ_OP_READ;
		bio->bi_end_io = zram_page_end_io;
	} else {
		bio->bi_opf = parent->bi_opf;
		bio_chain(bio, parent);
	}

	submit_bio(bio);
	return 1;
}

#define HUGE_WRITEBACK 1
#define IDLE_WRITEBACK 2

static ssize_t writeback_store(struct device *dev,
		struct device_attribute *attr, const char *buf, size_t len)
{
	struct zram *zram = dev_to_zram(dev);
	unsigned long nr_pages = zram->disksize >> PAGE_SHIFT;
	unsigned long index;
	struct bio bio;
	struct bio_vec bio_vec;
	struct page *page;
	ssize_t ret = len;
	int mode;
	unsigned long blk_idx = 0;

	if (sysfs_streq(buf, "idle"))
		mode = IDLE_WRITEBACK;
	else if (sysfs_streq(buf, "huge"))
		mode = HUGE_WRITEBACK;
	else
		return -EINVAL;

	down_read(&zram->init_lock);
	if (!init_done(zram)) {
		ret = -EINVAL;
		goto release_init_lock;
	}

	if (!zram->backing_dev) {
		ret = -ENODEV;
		goto release_init_lock;
	}

	page = alloc_page(GFP_KERNEL);
	if (!page) {
		ret = -ENOMEM;
		goto release_init_lock;
	}

	for (index = 0; index < nr_pages; index++) {
		struct bio_vec bvec;

		bvec.bv_page = page;
		bvec.bv_len = PAGE_SIZE;
		bvec.bv_offset = 0;

		spin_lock(&zram->wb_limit_lock);
		if (zram->wb_limit_enable && !zram->bd_wb_limit) {
			spin_unlock(&zram->wb_limit_lock);
			ret = -EIO;
			break;
		}
		spin_unlock(&zram->wb_limit_lock);

		if (!blk_idx) {
			blk_idx = alloc_block_bdev(zram);
			if (!blk_idx) {
				ret = -ENOSPC;
				break;
			}
		}

		zram_slot_lock(zram, index);
		if (!zram_allocated(zram, index))
			goto next;

		if (zram_test_flag(zram, index, ZRAM_WB) ||
				zram_test_flag(zram, index, ZRAM_SAME) ||
				zram_test_flag(zram, index, ZRAM_UNDER_WB))
			goto next;

		if (mode == IDLE_WRITEBACK &&
			  !zram_test_flag(zram, index, ZRAM_IDLE))
			goto next;
		if (mode == HUGE_WRITEBACK &&
			  !zram_test_flag(zram, index, ZRAM_HUGE))
			goto next;
		/*
		 * Clearing ZRAM_UNDER_WB is duty of caller.
		 * IOW, zram_free_page never clear it.
		 */
		zram_set_flag(zram, index, ZRAM_UNDER_WB);
		/*
		 * For hugepage writeback, we also need to set ZRAM_IDLE bit
		 * to prevent race window between writing the huge page and
		 * populating new allocated hugepage in the same slot.
		 * In that case, new slot will not have ZRAM_IDLE bit so
		 * we could prevent the race.  Please find the detail below
		 * comments.
		 */
		zram_set_flag(zram, index, ZRAM_IDLE);
		zram_slot_unlock(zram, index);
		if (zram_bvec_read(zram, &bvec, index, 0, NULL, false)) {
			zram_slot_lock(zram, index);
			zram_clear_flag(zram, index, ZRAM_UNDER_WB);
			zram_clear_flag(zram, index, ZRAM_IDLE);
			zram_slot_unlock(zram, index);
			continue;
		}

		bio_init(&bio, &bio_vec, 1);
		bio_set_dev(&bio, zram->bdev);
		bio.bi_iter.bi_sector = blk_idx * (PAGE_SIZE >> 9);
		bio.bi_opf = REQ_OP_WRITE | REQ_SYNC;

		bio_add_page(&bio, bvec.bv_page, bvec.bv_len,
				bvec.bv_offset);
		/*
		 * XXX: A single page IO would be inefficient for write
		 * but it would be not bad as starter.
		 */
		ret = submit_bio_wait(&bio);
		if (ret) {
			zram_slot_lock(zram, index);
			zram_clear_flag(zram, index, ZRAM_UNDER_WB);
			zram_clear_flag(zram, index, ZRAM_IDLE);
			zram_slot_unlock(zram, index);
			continue;
		}

		this_cpu_inc(zram->pcp_stats->items[NR_BD_WRITE]);
		/*
		 * We released zram_slot_lock so need to verify if the slot was
		 * changed under us. If slot was freed, we can catch it by
		 * zram_allocated below.
		 * A subtle case is the slot was freed/reallocated/marked as
		 * ZRAM_IDLE again so we just wrote stale data but has freed
		 * fresh data in the slot so user will see stale data in upcoming
		 * access. To close the race, idle_store doesn't allow to mark
		 * ZRAM_IDLE on the slot with ZRAM_UNDER_WB. Thus, newl populated
		 * page will not have ZRAM_IDLE bit any longer so we can catch it
		 * by checking ZRAM_IDLE bit.
		 */
		zram_slot_lock(zram, index);
		if (!zram_allocated(zram, index) ||
			  !zram_test_flag(zram, index, ZRAM_IDLE)) {
			zram_clear_flag(zram, index, ZRAM_UNDER_WB);
			zram_clear_flag(zram, index, ZRAM_IDLE);
			goto next;
		}

		zram_free_page(zram, index);
		zram_clear_flag(zram, index, ZRAM_UNDER_WB);
		zram_set_flag(zram, index, ZRAM_WB);
		zram_set_element(zram, index, blk_idx);
		blk_idx = 0;
		this_cpu_inc(zram->pcp_stats->items[NR_PAGE_STORED]);
		spin_lock(&zram->wb_limit_lock);
		if (zram->wb_limit_enable && zram->bd_wb_limit > 0)
			zram->bd_wb_limit -=  1UL << (PAGE_SHIFT - 12);
		spin_unlock(&zram->wb_limit_lock);
next:
		zram_slot_unlock(zram, index);
	}

	if (blk_idx)
		free_block_bdev(zram, blk_idx);
	__free_page(page);
release_init_lock:
	up_read(&zram->init_lock);

	return ret;
}

struct zram_work {
	struct work_struct work;
	struct zram *zram;
	unsigned long entry;
	struct bio *bio;
	struct bio_vec bvec;
};

#if PAGE_SIZE != 4096
static void zram_sync_read(struct work_struct *work)
{
	struct zram_work *zw = container_of(work, struct zram_work, work);
	struct zram *zram = zw->zram;
	unsigned long entry = zw->entry;
	struct bio *bio = zw->bio;

	read_from_bdev_async(zram, &zw->bvec, entry, bio);
}

/*
 * Block layer want one ->submit_bio to be active at a time, so if we use
 * chained IO with parent IO in same context, it's a deadlock. To avoid that,
 * use a worker thread context.
 */
static int read_from_bdev_sync(struct zram *zram, struct bio_vec *bvec,
				unsigned long entry, struct bio *bio)
{
	struct zram_work work;

	work.bvec = *bvec;
	work.zram = zram;
	work.entry = entry;
	work.bio = bio;

	INIT_WORK_ONSTACK(&work.work, zram_sync_read);
	queue_work(system_unbound_wq, &work.work);
	flush_work(&work.work);
	destroy_work_on_stack(&work.work);

	return 1;
}
#else
static int read_from_bdev_sync(struct zram *zram, struct bio_vec *bvec,
				unsigned long entry, struct bio *bio)
{
	WARN_ON(1);
	return -EIO;
}
#endif

static int read_from_bdev(struct zram *zram, struct bio_vec *bvec,
			unsigned long entry, struct bio *parent, bool sync)
{
	this_cpu_inc(zram->pcp_stats->items[NR_BD_READ]);
	if (sync)
		return read_from_bdev_sync(zram, bvec, entry, parent);
	else
		return read_from_bdev_async(zram, bvec, entry, parent);
}
#else
static inline void reset_bdev(struct zram *zram) {};
static int read_from_bdev(struct zram *zram, struct bio_vec *bvec,
			unsigned long entry, struct bio *parent, bool sync)
{
	return -EIO;
}

static void free_block_bdev(struct zram *zram, unsigned long blk_idx) {};
#endif

#ifdef CONFIG_ZRAM_MEMORY_TRACKING

static struct dentry *zram_debugfs_root;

static void zram_debugfs_create(void)
{
	zram_debugfs_root = debugfs_create_dir("zram", NULL);
}

static void zram_debugfs_destroy(void)
{
	debugfs_remove_recursive(zram_debugfs_root);
}

static void zram_accessed(struct zram *zram, u32 index)
{
	zram_clear_flag(zram, index, ZRAM_IDLE);
	zram->table[index].ac_time = ktime_get_boottime();
}

static ssize_t read_block_state(struct file *file, char __user *buf,
				size_t count, loff_t *ppos)
{
	char *kbuf;
	ssize_t index, written = 0;
	struct zram *zram = file->private_data;
	unsigned long nr_pages = zram->disksize >> PAGE_SHIFT;
	struct timespec64 ts;

	kbuf = kvmalloc(count, GFP_KERNEL);
	if (!kbuf)
		return -ENOMEM;

	down_read(&zram->init_lock);
	if (!init_done(zram)) {
		up_read(&zram->init_lock);
		kvfree(kbuf);
		return -EINVAL;
	}

	for (index = *ppos; index < nr_pages; index++) {
		int copied;

		zram_slot_lock(zram, index);
		if (!zram_allocated(zram, index))
			goto next;

		ts = ktime_to_timespec64(zram->table[index].ac_time);
		copied = snprintf(kbuf + written, count,
			"%12zd %12lld.%06lu %c%c%c%c\n",
			index, (s64)ts.tv_sec,
			ts.tv_nsec / NSEC_PER_USEC,
			zram_test_flag(zram, index, ZRAM_SAME) ? 's' : '.',
			zram_test_flag(zram, index, ZRAM_WB) ? 'w' : '.',
			zram_test_flag(zram, index, ZRAM_HUGE) ? 'h' : '.',
			zram_test_flag(zram, index, ZRAM_IDLE) ? 'i' : '.');

		if (count < copied) {
			zram_slot_unlock(zram, index);
			break;
		}
		written += copied;
		count -= copied;
next:
		zram_slot_unlock(zram, index);
		*ppos += 1;
	}

	up_read(&zram->init_lock);
	if (copy_to_user(buf, kbuf, written))
		written = -EFAULT;
	kvfree(kbuf);

	return written;
}

static const struct file_operations proc_zram_block_state_op = {
	.open = simple_open,
	.read = read_block_state,
	.llseek = default_llseek,
};

static void zram_debugfs_register(struct zram *zram)
{
	if (!zram_debugfs_root)
		return;

	zram->debugfs_dir = debugfs_create_dir(zram->disk->disk_name,
						zram_debugfs_root);
	debugfs_create_file("block_state", 0400, zram->debugfs_dir,
				zram, &proc_zram_block_state_op);
}

static void zram_debugfs_unregister(struct zram *zram)
{
	debugfs_remove_recursive(zram->debugfs_dir);
}
#else
static void zram_debugfs_create(void) {};
static void zram_debugfs_destroy(void) {};
static void zram_accessed(struct zram *zram, u32 index)
{
	zram_clear_flag(zram, index, ZRAM_IDLE);
};
static void zram_debugfs_register(struct zram *zram) {};
static void zram_debugfs_unregister(struct zram *zram) {};
#endif

/*
 * We switched to per-cpu streams and this attr is not needed anymore.
 * However, we will keep it around for some time, because:
 * a) we may revert per-cpu streams in the future
 * b) it's visible to user space and we need to follow our 2 years
 *    retirement rule; but we already have a number of 'soon to be
 *    altered' attrs, so max_comp_streams need to wait for the next
 *    layoff cycle.
 */
static ssize_t max_comp_streams_show(struct device *dev,
		struct device_attribute *attr, char *buf)
{
	return scnprintf(buf, PAGE_SIZE, "%d\n", num_online_cpus());
}

static ssize_t max_comp_streams_store(struct device *dev,
		struct device_attribute *attr, const char *buf, size_t len)
{
	return len;
}

static ssize_t comp_algorithm_show(struct device *dev,
		struct device_attribute *attr, char *buf)
{
	size_t sz;
	struct zram *zram = dev_to_zram(dev);

	down_read(&zram->init_lock);
	sz = zcomp_available_show(zram->compressor, buf);
	up_read(&zram->init_lock);

	return sz;
}

static ssize_t comp_algorithm_store(struct device *dev,
		struct device_attribute *attr, const char *buf, size_t len)
{
	struct zram *zram = dev_to_zram(dev);
	char compressor[ARRAY_SIZE(zram->compressor)];
	size_t sz;

	strlcpy(compressor, buf, sizeof(compressor));
	/* ignore trailing newline */
	sz = strlen(compressor);
	if (sz > 0 && compressor[sz - 1] == '\n')
		compressor[sz - 1] = 0x00;

	if (!zcomp_available_algorithm(compressor))
		return -EINVAL;

	down_write(&zram->init_lock);
	if (init_done(zram)) {
		up_write(&zram->init_lock);
		pr_info("Can't change algorithm for initialized device\n");
		return -EBUSY;
	}

	strcpy(zram->compressor, compressor);
	up_write(&zram->init_lock);
	return len;
}

static ssize_t compact_store(struct device *dev,
		struct device_attribute *attr, const char *buf, size_t len)
{
	struct zram *zram = dev_to_zram(dev);

	down_read(&zram->init_lock);
	if (!init_done(zram)) {
		up_read(&zram->init_lock);
		return -EINVAL;
	}

	zs_compact(zram->mem_pool);
	up_read(&zram->init_lock);

	return len;
}

static ssize_t io_stat_show(struct device *dev,
		struct device_attribute *attr, char *buf)
{
	struct zram *zram = dev_to_zram(dev);
	ssize_t ret;
	unsigned long failed_reads, failed_writes, invalid_io, notify_free;

	down_read(&zram->init_lock);

	failed_reads = zram_stat_read(zram, NR_FAILED_READ);
	failed_writes = zram_stat_read(zram, NR_FAILED_WRITE);
	invalid_io = zram_stat_read(zram, NR_INVALID_IO);
	notify_free = zram_stat_read(zram, NR_NOTIFY_FREE);

	ret = scnprintf(buf, PAGE_SIZE,
			"%8llu %8llu %8llu %8llu\n",
			failed_reads, failed_writes, invalid_io, notify_free);
	up_read(&zram->init_lock);

	return ret;
}

static ssize_t mm_stat_show(struct device *dev,
		struct device_attribute *attr, char *buf)
{
	struct zram *zram = dev_to_zram(dev);
	struct zs_pool_stats pool_stats;
	unsigned long orig_size, compr_size, max_used, same_pages, huge_pages, mem_used;
	ssize_t ret;

	mem_used = 0;
	memset(&pool_stats, 0x00, sizeof(struct zs_pool_stats));

	down_read(&zram->init_lock);
	if (init_done(zram)) {
		mem_used = zs_get_total_pages(zram->mem_pool);
		zs_pool_stats(zram->mem_pool, &pool_stats);
	}

	orig_size = zram_stat_read(zram, NR_PAGE_STORED);
	compr_size = zram_stat_read(zram, COMPRESSED_SIZE);
	max_used = atomic_long_read(&zram->max_used_pages);
	same_pages = zram_stat_read(zram, NR_SAME_PAGE);
	huge_pages = zram_stat_read(zram, NR_HUGE_PAGE);

	ret = scnprintf(buf, PAGE_SIZE,
			"%8llu %8llu %8llu %8lu %8ld %8llu %8lu %8llu\n",
			orig_size << PAGE_SHIFT, compr_size,
			mem_used << PAGE_SHIFT, zram->limit_pages << PAGE_SHIFT,
			max_used << PAGE_SHIFT, same_pages,
			pool_stats.pages_compacted, huge_pages);

	up_read(&zram->init_lock);

	return ret;
}

#ifdef CONFIG_ZRAM_WRITEBACK
#define FOUR_K(x) ((x) * (1 << (PAGE_SHIFT - 12)))
static ssize_t bd_stat_show(struct device *dev,
		struct device_attribute *attr, char *buf)
{
	struct zram *zram = dev_to_zram(dev);
	ssize_t ret;
	unsigned long bd_count, bd_reads, bd_writes;

	down_read(&zram->init_lock);
	bd_count = zram_stat_read(zram, NR_BD_COUNT);
	bd_reads = zram_stat_read(zram, NR_BD_READ);
	bd_writes = zram_stat_read(zram, NR_BD_WRITE);

	ret = scnprintf(buf, PAGE_SIZE, "%8llu %8llu %8llu\n",
			FOUR_K(bd_count), FOUR_K(bd_reads),FOUR_K(bd_writes));
	up_read(&zram->init_lock);

	return ret;
}
#endif

static ssize_t debug_stat_show(struct device *dev,
		struct device_attribute *attr, char *buf)
{
	int version = 2;
	struct zram *zram = dev_to_zram(dev);
	ssize_t ret;
	unsigned long miss_free;

	down_read(&zram->init_lock);
	miss_free = zram_stat_read(zram, NR_MISS_FREE);
	ret = scnprintf(buf, PAGE_SIZE, "version: %d\n%8llu\n", version, miss_free);
	up_read(&zram->init_lock);

	return ret;
}

static DEVICE_ATTR_RO(io_stat);
static DEVICE_ATTR_RO(mm_stat);
#ifdef CONFIG_ZRAM_WRITEBACK
static DEVICE_ATTR_RO(bd_stat);
#endif
static DEVICE_ATTR_RO(debug_stat);

static void zram_meta_free(struct zram *zram, u64 disksize)
{
	size_t num_pages = disksize >> PAGE_SHIFT;
	size_t index;

	/* Free all pages that are still in this zram device */
	for (index = 0; index < num_pages; index++) {
		zram_slot_lock(zram, index);
		zram_free_page(zram, index);
		zram_slot_unlock(zram, index);
	}

	zs_destroy_pool(zram->mem_pool);
	vfree(zram->table);
}

static bool zram_meta_alloc(struct zram *zram, u64 disksize)
{
	size_t num_pages;

	num_pages = disksize >> PAGE_SHIFT;
	zram->table = vzalloc(array_size(num_pages, sizeof(*zram->table)));
	if (!zram->table)
		return false;

	zram->mem_pool = zs_create_pool(zram->disk->disk_name);
	if (!zram->mem_pool) {
		vfree(zram->table);
		return false;
	}

	return true;
}

void zram_slot_update(struct zram *zram, u32 index,
		unsigned long handle, unsigned int comp_len)
{
	/*
	 * free memory associated with this sector
	 * before overwriting unused sectors.
	 */
	zram_slot_lock(zram, index);
	__this_cpu_inc(zram->pcp_stats->items[NR_PAGE_STORED]);
	zram_free_page(zram, index);

	if (comp_len == 0) {
		zram_set_flag(zram, index, ZRAM_SAME);
		zram_set_element(zram, index, handle);
		__this_cpu_inc(zram->pcp_stats->items[NR_SAME_PAGE]);
	} else {
		if (comp_len == PAGE_SIZE) {
			zram_set_flag(zram, index, ZRAM_HUGE);
			__this_cpu_inc(zram->pcp_stats->items[NR_HUGE_PAGE]);
		}
		zram_set_handle(zram, index, handle);
		zram_set_obj_size(zram, index, comp_len);
	}
	zram_accessed(zram, index);
	zram_slot_unlock(zram, index);
	if (comp_len) {
		this_cpu_add(zram->pcp_stats->items[COMPRESSED_SIZE], comp_len);
		update_max_used_page(zram);
	}
}

/*
 * To protect concurrent access to the same index entry,
 * caller should hold this table index entry's bit_spinlock to
 * indicate this index entry is accessing.
 */
static void zram_free_page(struct zram *zram, size_t index)
{
	unsigned long handle;

#ifdef CONFIG_ZRAM_MEMORY_TRACKING
	zram->table[index].ac_time = 0;
#endif
	if (zram_test_flag(zram, index, ZRAM_IDLE))
		zram_clear_flag(zram, index, ZRAM_IDLE);

	if (zram_test_flag(zram, index, ZRAM_HUGE)) {
		zram_clear_flag(zram, index, ZRAM_HUGE);
		__this_cpu_dec(zram->pcp_stats->items[NR_HUGE_PAGE]);
	}

	if (zram_test_flag(zram, index, ZRAM_WB)) {
		zram_clear_flag(zram, index, ZRAM_WB);
		free_block_bdev(zram, zram_get_element(zram, index));
		goto out;
	}

	/*
	 * No memory is allocated for same element filled pages.
	 * Simply clear same page flag.
	 */
	if (zram_test_flag(zram, index, ZRAM_SAME)) {
		zram_clear_flag(zram, index, ZRAM_SAME);
		__this_cpu_dec(zram->pcp_stats->items[NR_SAME_PAGE]);
		goto out;
	}

	handle = zram_get_handle(zram, index);
	if (!handle)
		return;

	zs_free(zram->mem_pool, handle);

	__this_cpu_sub(zram->pcp_stats->items[COMPRESSED_SIZE], zram_get_obj_size(zram, index));
out:
	__this_cpu_dec(zram->pcp_stats->items[NR_PAGE_STORED]);
	zram_set_handle(zram, index, 0);
	zram_set_obj_size(zram, index, 0);
	WARN_ON_ONCE(zram->table[index].flags &
		~(1UL << ZRAM_LOCK | 1UL << ZRAM_UNDER_WB));
}

static int __zram_bvec_read(struct zram *zram, struct page *page, u32 index,
				struct bio *bio, bool partial_io, bool access)
{
<<<<<<< HEAD
=======
	struct zcomp_strm *zstrm;
	unsigned long handle;
	unsigned int size;
	void *src, *dst;
>>>>>>> d28cabe7
	int ret;

	zram_slot_lock(zram, index);
	if (access)
		zram_accessed(zram, index);
	if (zram_test_flag(zram, index, ZRAM_WB)) {
		struct bio_vec bvec;

		zram_slot_unlock(zram, index);

		bvec.bv_page = page;
		bvec.bv_len = PAGE_SIZE;
		bvec.bv_offset = 0;
		return read_from_bdev(zram, &bvec,
				zram_get_element(zram, index),
				bio, partial_io);
	}

<<<<<<< HEAD
	ret = zcomp_decompress(zram->comp, index, page);
	zram_slot_unlock(zram, index);

=======
	handle = zram_get_handle(zram, index);
	if (!handle || zram_test_flag(zram, index, ZRAM_SAME)) {
		unsigned long value;
		void *mem;

		value = handle ? zram_get_element(zram, index) : 0;
		mem = kmap_atomic(page);
		zram_fill_page(mem, PAGE_SIZE, value);
		kunmap_atomic(mem);
		zram_slot_unlock(zram, index);
		return 0;
	}

	size = zram_get_obj_size(zram, index);

	if (size != PAGE_SIZE)
		zstrm = zcomp_stream_get(zram->comp);

	src = zs_map_object(zram->mem_pool, handle, ZS_MM_RO);
	if (size == PAGE_SIZE) {
		dst = kmap_atomic(page);
		memcpy(dst, src, PAGE_SIZE);
		kunmap_atomic(dst);
		ret = 0;
	} else {
		dst = kmap_atomic(page);
		ret = zcomp_decompress(zstrm, src, size, dst);
		kunmap_atomic(dst);
		zcomp_stream_put(zram->comp);
	}
	zs_unmap_object(zram->mem_pool, handle);
	zram_slot_unlock(zram, index);

	/* Should NEVER happen. Return bio error if it does. */
	if (WARN_ON(ret))
		pr_err("Decompression failed! err=%d, page=%u\n", ret, index);

>>>>>>> d28cabe7
	return ret;
}

static int zram_bvec_read(struct zram *zram, struct bio_vec *bvec,
			u32 index, int offset, struct bio *bio, bool access)
{
	int ret;
	struct page *page;

	page = bvec->bv_page;
	if (is_partial_io(bvec)) {
		/* Use a temporary buffer to decompress the page */
		page = alloc_page(GFP_NOIO|__GFP_HIGHMEM);
		if (!page)
			return -ENOMEM;
	}

	ret = __zram_bvec_read(zram, page, index, bio, is_partial_io(bvec), access);
	if (unlikely(ret))
		goto out;

	if (is_partial_io(bvec)) {
		void *dst = kmap_atomic(bvec->bv_page);
		void *src = kmap_atomic(page);

		memcpy(dst + bvec->bv_offset, src + offset, bvec->bv_len);
		kunmap_atomic(src);
		kunmap_atomic(dst);
	}
out:
	if (is_partial_io(bvec))
		__free_page(page);

	return ret;
}

static int __zram_bvec_write(struct zram *zram, struct bio_vec *bvec,
		u32 index, struct bio *bio)
{
	struct page *page = bvec->bv_page;

<<<<<<< HEAD
	if (zram->limit_pages &&
			zs_get_total_pages(zram->mem_pool) > zram->limit_pages)
=======
	if (comp_len >= huge_class_size)
		comp_len = PAGE_SIZE;
	/*
	 * handle allocation has 2 paths:
	 * a) fast path is executed with preemption disabled (for
	 *  per-cpu streams) and has __GFP_DIRECT_RECLAIM bit clear,
	 *  since we can't sleep;
	 * b) slow path enables preemption and attempts to allocate
	 *  the page with __GFP_DIRECT_RECLAIM bit set. we have to
	 *  put per-cpu compression stream and, thus, to re-do
	 *  the compression once handle is allocated.
	 *
	 * if we have a 'non-null' handle here then we are coming
	 * from the slow path and handle has already been allocated.
	 */
	if (!handle)
		handle = zs_malloc(zram->mem_pool, comp_len,
				__GFP_KSWAPD_RECLAIM |
				__GFP_NOWARN |
				__GFP_HIGHMEM |
				__GFP_MOVABLE |
				__GFP_CMA);
	if (!handle) {
		zcomp_stream_put(zram->comp);
		atomic64_inc(&zram->stats.writestall);
		handle = zs_malloc(zram->mem_pool, comp_len,
				GFP_NOIO | __GFP_HIGHMEM |
				__GFP_MOVABLE | __GFP_CMA);
		if (handle)
			goto compress_again;
>>>>>>> d28cabe7
		return -ENOMEM;

	return zcomp_compress(zram->comp, index, page, bio);
}

static int zram_bvec_write(struct zram *zram, struct bio_vec *bvec,
				u32 index, int offset, struct bio *bio)
{
	int ret;
	struct page *page = NULL;
	void *src;
	struct bio_vec vec;

	vec = *bvec;
	if (is_partial_io(bvec)) {
		void *dst;
		/*
		 * This is a partial IO. We need to read the full page
		 * before to write the changes.
		 */
		page = alloc_page(GFP_NOIO|__GFP_HIGHMEM);
		if (!page)
			return -ENOMEM;

		ret = __zram_bvec_read(zram, page, index, bio, true, true);
		if (ret)
			goto out;

		src = kmap_atomic(bvec->bv_page);
		dst = kmap_atomic(page);
		memcpy(dst + offset, src + bvec->bv_offset, bvec->bv_len);
		kunmap_atomic(dst);
		kunmap_atomic(src);

		vec.bv_page = page;
		vec.bv_len = PAGE_SIZE;
		vec.bv_offset = 0;
	}

	ret = __zram_bvec_write(zram, &vec, index, bio);
out:
	if (is_partial_io(bvec))
		__free_page(page);
	return ret;
}

/*
 * zram_bio_discard - handler on discard request
 * @index: physical block index in PAGE_SIZE units
 * @offset: byte offset within physical block
 */
static void zram_bio_discard(struct zram *zram, u32 index,
			     int offset, struct bio *bio)
{
	size_t n = bio->bi_iter.bi_size;

	/*
	 * zram manages data in physical block size units. Because logical block
	 * size isn't identical with physical block size on some arch, we
	 * could get a discard request pointing to a specific offset within a
	 * certain physical block.  Although we can handle this request by
	 * reading that physiclal block and decompressing and partially zeroing
	 * and re-compressing and then re-storing it, this isn't reasonable
	 * because our intent with a discard request is to save memory.  So
	 * skipping this logical block is appropriate here.
	 */
	if (offset) {
		if (n <= (PAGE_SIZE - offset))
			return;

		n -= (PAGE_SIZE - offset);
		index++;
	}

	while (n >= PAGE_SIZE) {
		zram_slot_lock(zram, index);
		zram_free_page(zram, index);
		zram_slot_unlock(zram, index);
		this_cpu_inc(zram->pcp_stats->items[NR_NOTIFY_FREE]);
		index++;
		n -= PAGE_SIZE;
	}
}

/*
 * Returns errno if it has some problem. Otherwise return 0 or 1.
 * Returns 0 if IO request was done synchronously
 * Returns 1 if IO request was successfully submitted.
 */
static int zram_bvec_rw(struct zram *zram, struct bio_vec *bvec, u32 index,
			int offset, unsigned int op, struct bio *bio)
{
	int ret;

	if (!op_is_write(op)) {
		this_cpu_inc(zram->pcp_stats->items[NR_READ]);
		ret = zram_bvec_read(zram, bvec, index, offset, bio, true);
		flush_dcache_page(bvec->bv_page);
	} else {
		this_cpu_inc(zram->pcp_stats->items[NR_WRITE]);
		ret = zram_bvec_write(zram, bvec, index, offset, bio);
	}


	return ret;
}

void zram_bio_endio(struct zram *zram, struct bio *bio, bool is_write, int err)
{
	if (unlikely(err < 0)) {
		if (is_write)
			this_cpu_inc(zram->pcp_stats->items[NR_FAILED_WRITE]);
		else
			this_cpu_inc(zram->pcp_stats->items[NR_FAILED_READ]);
		bio_io_error(bio);
	} else {
		bio_endio(bio);
	}
}

void zram_page_write_endio(struct zram *zram, struct page *page, int err)
{
	/*
	 * XXX: Unfortunately, there is no way to call bio's end_io
	 * in rw_page write case. To prevent reclaming swap page
	 * reclaiming, it set page to dirty.
	 */
	if (unlikely(err)) {
		this_cpu_inc(zram->pcp_stats->items[NR_FAILED_WRITE]);
		if (!PageDirty(page))
			SetPageDirty(page);
	}
	page_endio(page, true, err);
}

static void __zram_make_request(struct zram *zram, struct bio *bio)
{
	int offset;
	u32 index;
	struct bio_vec bvec;
	struct bvec_iter iter;
	unsigned long start_time;
	int ret = 0;
	const int op = bio_op(bio);

	index = bio->bi_iter.bi_sector >> SECTORS_PER_PAGE_SHIFT;
	offset = (bio->bi_iter.bi_sector &
		  (SECTORS_PER_PAGE - 1)) << SECTOR_SHIFT;

	switch (op) {
	case REQ_OP_DISCARD:
	case REQ_OP_WRITE_ZEROES:
		zram_bio_discard(zram, index, offset, bio);
		bio_endio(bio);
		return;
	default:
		break;
	}

	start_time = bio_start_io_acct(bio);
	bio_for_each_segment(bvec, bio, iter) {
		struct bio_vec bv = bvec;
		unsigned int unwritten = bvec.bv_len;

		do {
			bv.bv_len = min_t(unsigned int, PAGE_SIZE - offset,
							unwritten);
			ret = zram_bvec_rw(zram, &bv, index, offset, op, bio);
			if (ret < 0) {
				bio->bi_status = BLK_STS_IOERR;
				break;
			}

			bv.bv_offset += bv.bv_len;
			unwritten -= bv.bv_len;

			update_position(&index, &offset, &bv);
		} while (unwritten);
	}
	bio_end_io_acct(bio, start_time);
	zram_bio_endio(zram, bio, op_is_write(op), ret);
}

/*
 * Handler function for all zram I/O requests.
 */
static blk_qc_t zram_submit_bio(struct bio *bio)
{
	struct zram *zram = bio->bi_disk->private_data;

	if (!valid_io_request(zram, bio->bi_iter.bi_sector,
					bio->bi_iter.bi_size)) {
		this_cpu_inc(zram->pcp_stats->items[NR_INVALID_IO]);
		goto error;
	}

	__zram_make_request(zram, bio);
	return BLK_QC_T_NONE;

error:
	bio_io_error(bio);
	return BLK_QC_T_NONE;
}

static void zram_slot_free_notify(struct block_device *bdev,
				unsigned long index)
{
	struct zram *zram;

	zram = bdev->bd_disk->private_data;

	this_cpu_inc(zram->pcp_stats->items[NR_NOTIFY_FREE]);
	if (!zram_slot_trylock(zram, index)) {
		this_cpu_inc(zram->pcp_stats->items[NR_MISS_FREE]);
		return;
	}

	zram_free_page(zram, index);
	zram_slot_unlock(zram, index);
}

static int zram_rw_page(struct block_device *bdev, sector_t sector,
		       struct page *page, unsigned int op)
{
	int offset, ret;
	u32 index;
	struct zram *zram;
	struct bio_vec bv;
	unsigned long start_time;

	if (PageTransHuge(page))
		return -ENOTSUPP;
	zram = bdev->bd_disk->private_data;

	if (!valid_io_request(zram, sector, PAGE_SIZE)) {
		this_cpu_inc(zram->pcp_stats->items[NR_INVALID_IO]);
		ret = -EINVAL;
		goto out;
	}

	index = sector >> SECTORS_PER_PAGE_SHIFT;
	offset = (sector & (SECTORS_PER_PAGE - 1)) << SECTOR_SHIFT;

	bv.bv_page = page;
	bv.bv_len = PAGE_SIZE;
	bv.bv_offset = 0;

	start_time = disk_start_io_acct(bdev->bd_disk, SECTORS_PER_PAGE, op);
	ret = zram_bvec_rw(zram, &bv, index, offset, op, NULL);
	disk_end_io_acct(bdev->bd_disk, op, start_time);
out:
	/*
	 * If I/O fails, just return error(ie, non-zero) without
	 * calling page_endio.
	 * It causes resubmit the I/O with bio request by upper functions
	 * of rw_page(e.g., swap_readpage, __swap_writepage) and
	 * bio->bi_end_io does things to handle the error
	 * (e.g., SetPageError, set_page_dirty and extra works).
	 */
	if (unlikely(ret < 0))
		return ret;

	switch (ret) {
	case 0:
		page_endio(page, op_is_write(op), 0);
		break;
	case 1:
		ret = 0;
		break;
	default:
		WARN_ON(1);
	}
	return ret;
}

static void zram_reset_device(struct zram *zram)
{
	struct zcomp *comp;
	u64 disksize;

	down_write(&zram->init_lock);

	zram->limit_pages = 0;

	if (!init_done(zram)) {
		up_write(&zram->init_lock);
		return;
	}

	comp = zram->comp;
	disksize = zram->disksize;
	zram->disksize = 0;

	set_capacity(zram->disk, 0);
	part_stat_set_all(&zram->disk->part0, 0);

	up_write(&zram->init_lock);
	/* I/O operation under all of CPU are done so let's free */
	zram_meta_free(zram, disksize);
	init_zram_stat(zram);
	zcomp_destroy(comp);
	reset_bdev(zram);
}

static ssize_t disksize_store(struct device *dev,
		struct device_attribute *attr, const char *buf, size_t len)
{
	u64 disksize;
	struct zcomp *comp;
	struct zram *zram = dev_to_zram(dev);
	int err;

	disksize = memparse(buf, NULL);
	if (!disksize)
		return -EINVAL;

	down_write(&zram->init_lock);
	if (init_done(zram)) {
		pr_info("Cannot change disksize for initialized device\n");
		err = -EBUSY;
		goto out_unlock;
	}

	disksize = PAGE_ALIGN(disksize);
	if (!zram_meta_alloc(zram, disksize)) {
		err = -ENOMEM;
		goto out_unlock;
	}

	comp = zcomp_create(zram->compressor, zram);
	if (IS_ERR(comp)) {
		pr_err("Cannot initialise %s compressing backend\n",
				zram->compressor);
		err = PTR_ERR(comp);
		goto out_free_meta;
	}

	zram->comp = comp;
	zram->disksize = disksize;
	set_capacity(zram->disk, zram->disksize >> SECTOR_SHIFT);

	revalidate_disk_size(zram->disk, true);
	up_write(&zram->init_lock);

	return len;

out_free_meta:
	zram_meta_free(zram, disksize);
out_unlock:
	up_write(&zram->init_lock);
	return err;
}

static ssize_t reset_store(struct device *dev,
		struct device_attribute *attr, const char *buf, size_t len)
{
	int ret;
	unsigned short do_reset;
	struct zram *zram;
	struct block_device *bdev;

	ret = kstrtou16(buf, 10, &do_reset);
	if (ret)
		return ret;

	if (!do_reset)
		return -EINVAL;

	zram = dev_to_zram(dev);
	bdev = bdget_disk(zram->disk, 0);
	if (!bdev)
		return -ENOMEM;

	mutex_lock(&bdev->bd_mutex);
	/* Do not reset an active device or claimed device */
	if (bdev->bd_openers || zram->claim) {
		mutex_unlock(&bdev->bd_mutex);
		bdput(bdev);
		return -EBUSY;
	}

	/* From now on, anyone can't open /dev/zram[0-9] */
	zram->claim = true;
	mutex_unlock(&bdev->bd_mutex);

	/* Make sure all the pending I/O are finished */
	fsync_bdev(bdev);
	zram_reset_device(zram);
	revalidate_disk_size(zram->disk, true);
	bdput(bdev);

	mutex_lock(&bdev->bd_mutex);
	zram->claim = false;
	mutex_unlock(&bdev->bd_mutex);

	return len;
}

static int zram_open(struct block_device *bdev, fmode_t mode)
{
	int ret = 0;
	struct zram *zram;

	WARN_ON(!mutex_is_locked(&bdev->bd_mutex));

	zram = bdev->bd_disk->private_data;
	/* zram was claimed to reset so open request fails */
	if (zram->claim)
		ret = -EBUSY;

	return ret;
}

static const struct block_device_operations zram_devops = {
	.open = zram_open,
	.submit_bio = zram_submit_bio,
	.swap_slot_free_notify = zram_slot_free_notify,
	.rw_page = zram_rw_page,
	.owner = THIS_MODULE
};

static const struct block_device_operations zram_wb_devops = {
	.open = zram_open,
	.submit_bio = zram_submit_bio,
	.swap_slot_free_notify = zram_slot_free_notify,
	.owner = THIS_MODULE
};

static DEVICE_ATTR_WO(compact);
static DEVICE_ATTR_RW(disksize);
static DEVICE_ATTR_RO(initstate);
static DEVICE_ATTR_WO(reset);
static DEVICE_ATTR_WO(mem_limit);
static DEVICE_ATTR_WO(mem_used_max);
static DEVICE_ATTR_WO(idle);
static DEVICE_ATTR_RW(max_comp_streams);
static DEVICE_ATTR_RW(comp_algorithm);
#ifdef CONFIG_ZRAM_WRITEBACK
static DEVICE_ATTR_RW(backing_dev);
static DEVICE_ATTR_WO(writeback);
static DEVICE_ATTR_RW(writeback_limit);
static DEVICE_ATTR_RW(writeback_limit_enable);
#endif

static struct attribute *zram_disk_attrs[] = {
	&dev_attr_disksize.attr,
	&dev_attr_initstate.attr,
	&dev_attr_reset.attr,
	&dev_attr_compact.attr,
	&dev_attr_mem_limit.attr,
	&dev_attr_mem_used_max.attr,
	&dev_attr_idle.attr,
	&dev_attr_max_comp_streams.attr,
	&dev_attr_comp_algorithm.attr,
#ifdef CONFIG_ZRAM_WRITEBACK
	&dev_attr_backing_dev.attr,
	&dev_attr_writeback.attr,
	&dev_attr_writeback_limit.attr,
	&dev_attr_writeback_limit_enable.attr,
#endif
	&dev_attr_io_stat.attr,
	&dev_attr_mm_stat.attr,
#ifdef CONFIG_ZRAM_WRITEBACK
	&dev_attr_bd_stat.attr,
#endif
	&dev_attr_debug_stat.attr,
	NULL,
};

static const struct attribute_group zram_disk_attr_group = {
	.attrs = zram_disk_attrs,
};

static const struct attribute_group *zram_disk_attr_groups[] = {
	&zram_disk_attr_group,
	NULL,
};

/*
 * Allocate and initialize new zram device. the function returns
 * '>= 0' device_id upon success, and negative value otherwise.
 */
static int zram_add(void)
{
	struct zram *zram;
	struct request_queue *queue;
	int ret, device_id;

	zram = kzalloc(sizeof(struct zram), GFP_KERNEL);
	if (!zram)
		return -ENOMEM;

	zram->pcp_stats = alloc_percpu_gfp(struct zram_stats, GFP_KERNEL|__GFP_ZERO);
	if (!zram->pcp_stats)  {
		ret = -ENOMEM;
		goto out_free_dev;
	}

	ret = idr_alloc(&zram_index_idr, zram, 0, 0, GFP_KERNEL);
	if (ret < 0)
		goto out_free_stat;
	device_id = ret;

	init_rwsem(&zram->init_lock);
#ifdef CONFIG_ZRAM_WRITEBACK
	spin_lock_init(&zram->wb_limit_lock);
#endif
	queue = blk_alloc_queue(NUMA_NO_NODE);
	if (!queue) {
		pr_err("Error allocating disk queue for device %d\n",
			device_id);
		ret = -ENOMEM;
		goto out_free_idr;
	}

	/* gendisk structure */
	zram->disk = alloc_disk(1);
	if (!zram->disk) {
		pr_err("Error allocating disk structure for device %d\n",
			device_id);
		ret = -ENOMEM;
		goto out_free_queue;
	}

	zram->disk->major = zram_major;
	zram->disk->first_minor = device_id;
	zram->disk->fops = &zram_devops;
	zram->disk->queue = queue;
	zram->disk->private_data = zram;
	snprintf(zram->disk->disk_name, 16, "zram%d", device_id);

	/* Actual capacity set using syfs (/sys/block/zram<id>/disksize */
	set_capacity(zram->disk, 0);
	/* zram devices sort of resembles non-rotational disks */
	blk_queue_flag_set(QUEUE_FLAG_NONROT, zram->disk->queue);
	blk_queue_flag_clear(QUEUE_FLAG_ADD_RANDOM, zram->disk->queue);

	/*
	 * To ensure that we always get PAGE_SIZE aligned
	 * and n*PAGE_SIZED sized I/O requests.
	 */
	blk_queue_physical_block_size(zram->disk->queue, PAGE_SIZE);
	blk_queue_logical_block_size(zram->disk->queue,
					ZRAM_LOGICAL_BLOCK_SIZE);
	blk_queue_io_min(zram->disk->queue, PAGE_SIZE);
	blk_queue_io_opt(zram->disk->queue, PAGE_SIZE);
	zram->disk->queue->limits.discard_granularity = PAGE_SIZE;
	blk_queue_max_discard_sectors(zram->disk->queue, UINT_MAX);
	blk_queue_flag_set(QUEUE_FLAG_DISCARD, zram->disk->queue);

	/*
	 * zram_bio_discard() will clear all logical blocks if logical block
	 * size is identical with physical block size(PAGE_SIZE). But if it is
	 * different, we will skip discarding some parts of logical blocks in
	 * the part of the request range which isn't aligned to physical block
	 * size.  So we can't ensure that all discarded logical blocks are
	 * zeroed.
	 */
	if (ZRAM_LOGICAL_BLOCK_SIZE == PAGE_SIZE)
		blk_queue_max_write_zeroes_sectors(zram->disk->queue, UINT_MAX);

	blk_queue_flag_set(QUEUE_FLAG_STABLE_WRITES, zram->disk->queue);
	device_add_disk(NULL, zram->disk, zram_disk_attr_groups);

	strlcpy(zram->compressor, default_compressor, sizeof(zram->compressor));

	zram_debugfs_register(zram);
	pr_info("Added device: %s\n", zram->disk->disk_name);
	return device_id;

out_free_queue:
	blk_cleanup_queue(queue);
out_free_idr:
	idr_remove(&zram_index_idr, device_id);
out_free_stat:
	free_percpu(zram->pcp_stats);
out_free_dev:
	kfree(zram);
	return ret;
}

static int zram_remove(struct zram *zram)
{
	struct block_device *bdev;

	bdev = bdget_disk(zram->disk, 0);
	if (!bdev)
		return -ENOMEM;

	mutex_lock(&bdev->bd_mutex);
	if (bdev->bd_openers || zram->claim) {
		mutex_unlock(&bdev->bd_mutex);
		bdput(bdev);
		return -EBUSY;
	}

	zram->claim = true;
	mutex_unlock(&bdev->bd_mutex);

	zram_debugfs_unregister(zram);

	/* Make sure all the pending I/O are finished */
	fsync_bdev(bdev);
	zram_reset_device(zram);
	bdput(bdev);

	pr_info("Removed device: %s\n", zram->disk->disk_name);

	del_gendisk(zram->disk);
	blk_cleanup_queue(zram->disk->queue);
	put_disk(zram->disk);
	free_percpu(zram->pcp_stats);
	kfree(zram);
	return 0;
}

/* zram-control sysfs attributes */

/*
 * NOTE: hot_add attribute is not the usual read-only sysfs attribute. In a
 * sense that reading from this file does alter the state of your system -- it
 * creates a new un-initialized zram device and returns back this device's
 * device_id (or an error code if it fails to create a new device).
 */
static ssize_t hot_add_show(struct class *class,
			struct class_attribute *attr,
			char *buf)
{
	int ret;

	mutex_lock(&zram_index_mutex);
	ret = zram_add();
	mutex_unlock(&zram_index_mutex);

	if (ret < 0)
		return ret;
	return scnprintf(buf, PAGE_SIZE, "%d\n", ret);
}
static struct class_attribute class_attr_hot_add =
	__ATTR(hot_add, 0400, hot_add_show, NULL);

static ssize_t hot_remove_store(struct class *class,
			struct class_attribute *attr,
			const char *buf,
			size_t count)
{
	struct zram *zram;
	int ret, dev_id;

	/* dev_id is gendisk->first_minor, which is `int' */
	ret = kstrtoint(buf, 10, &dev_id);
	if (ret)
		return ret;
	if (dev_id < 0)
		return -EINVAL;

	mutex_lock(&zram_index_mutex);

	zram = idr_find(&zram_index_idr, dev_id);
	if (zram) {
		ret = zram_remove(zram);
		if (!ret)
			idr_remove(&zram_index_idr, dev_id);
	} else {
		ret = -ENODEV;
	}

	mutex_unlock(&zram_index_mutex);
	return ret ? ret : count;
}
static CLASS_ATTR_WO(hot_remove);

static struct attribute *zram_control_class_attrs[] = {
	&class_attr_hot_add.attr,
	&class_attr_hot_remove.attr,
	NULL,
};
ATTRIBUTE_GROUPS(zram_control_class);

static struct class zram_control_class = {
	.name		= "zram-control",
	.owner		= THIS_MODULE,
	.class_groups	= zram_control_class_groups,
};

static int zram_remove_cb(int id, void *ptr, void *data)
{
	zram_remove(ptr);
	return 0;
}

static void destroy_devices(void)
{
	class_unregister(&zram_control_class);
	idr_for_each(&zram_index_idr, &zram_remove_cb, NULL);
	zram_debugfs_destroy();
	idr_destroy(&zram_index_idr);
	unregister_blkdev(zram_major, "zram");
}

static int __init zram_init(void)
{
	int ret;

	ret = class_register(&zram_control_class);
	if (ret) {
		pr_err("Unable to register zram-control class\n");
		return ret;
	}

	zram_debugfs_create();
	zram_major = register_blkdev(0, "zram");
	if (zram_major <= 0) {
		pr_err("Unable to get major number\n");
		class_unregister(&zram_control_class);
		return -EBUSY;
	}

	while (num_devices != 0) {
		mutex_lock(&zram_index_mutex);
		ret = zram_add();
		mutex_unlock(&zram_index_mutex);
		if (ret < 0)
			goto out_error;
		num_devices--;
	}

	return 0;

out_error:
	destroy_devices();
	return ret;
}

static void __exit zram_exit(void)
{
	destroy_devices();
}

module_init(zram_init);
module_exit(zram_exit);

module_param(num_devices, uint, 0);
MODULE_PARM_DESC(num_devices, "Number of pre-created zram devices");

MODULE_LICENSE("Dual BSD/GPL");
MODULE_AUTHOR("Nitin Gupta <ngupta@vflare.org>");
MODULE_DESCRIPTION("Compressed RAM Block Device");<|MERGE_RESOLUTION|>--- conflicted
+++ resolved
@@ -47,9 +47,6 @@
 
 /* Module params (documentation at end) */
 static unsigned int num_devices = 1;
-
-static const struct block_device_operations zram_devops;
-static const struct block_device_operations zram_wb_devops;
 
 static const struct block_device_operations zram_devops;
 static const struct block_device_operations zram_wb_devops;
@@ -1243,13 +1240,6 @@
 static int __zram_bvec_read(struct zram *zram, struct page *page, u32 index,
 				struct bio *bio, bool partial_io, bool access)
 {
-<<<<<<< HEAD
-=======
-	struct zcomp_strm *zstrm;
-	unsigned long handle;
-	unsigned int size;
-	void *src, *dst;
->>>>>>> d28cabe7
 	int ret;
 
 	zram_slot_lock(zram, index);
@@ -1268,49 +1258,9 @@
 				bio, partial_io);
 	}
 
-<<<<<<< HEAD
 	ret = zcomp_decompress(zram->comp, index, page);
 	zram_slot_unlock(zram, index);
 
-=======
-	handle = zram_get_handle(zram, index);
-	if (!handle || zram_test_flag(zram, index, ZRAM_SAME)) {
-		unsigned long value;
-		void *mem;
-
-		value = handle ? zram_get_element(zram, index) : 0;
-		mem = kmap_atomic(page);
-		zram_fill_page(mem, PAGE_SIZE, value);
-		kunmap_atomic(mem);
-		zram_slot_unlock(zram, index);
-		return 0;
-	}
-
-	size = zram_get_obj_size(zram, index);
-
-	if (size != PAGE_SIZE)
-		zstrm = zcomp_stream_get(zram->comp);
-
-	src = zs_map_object(zram->mem_pool, handle, ZS_MM_RO);
-	if (size == PAGE_SIZE) {
-		dst = kmap_atomic(page);
-		memcpy(dst, src, PAGE_SIZE);
-		kunmap_atomic(dst);
-		ret = 0;
-	} else {
-		dst = kmap_atomic(page);
-		ret = zcomp_decompress(zstrm, src, size, dst);
-		kunmap_atomic(dst);
-		zcomp_stream_put(zram->comp);
-	}
-	zs_unmap_object(zram->mem_pool, handle);
-	zram_slot_unlock(zram, index);
-
-	/* Should NEVER happen. Return bio error if it does. */
-	if (WARN_ON(ret))
-		pr_err("Decompression failed! err=%d, page=%u\n", ret, index);
-
->>>>>>> d28cabe7
 	return ret;
 }
 
@@ -1352,41 +1302,8 @@
 {
 	struct page *page = bvec->bv_page;
 
-<<<<<<< HEAD
 	if (zram->limit_pages &&
 			zs_get_total_pages(zram->mem_pool) > zram->limit_pages)
-=======
-	if (comp_len >= huge_class_size)
-		comp_len = PAGE_SIZE;
-	/*
-	 * handle allocation has 2 paths:
-	 * a) fast path is executed with preemption disabled (for
-	 *  per-cpu streams) and has __GFP_DIRECT_RECLAIM bit clear,
-	 *  since we can't sleep;
-	 * b) slow path enables preemption and attempts to allocate
-	 *  the page with __GFP_DIRECT_RECLAIM bit set. we have to
-	 *  put per-cpu compression stream and, thus, to re-do
-	 *  the compression once handle is allocated.
-	 *
-	 * if we have a 'non-null' handle here then we are coming
-	 * from the slow path and handle has already been allocated.
-	 */
-	if (!handle)
-		handle = zs_malloc(zram->mem_pool, comp_len,
-				__GFP_KSWAPD_RECLAIM |
-				__GFP_NOWARN |
-				__GFP_HIGHMEM |
-				__GFP_MOVABLE |
-				__GFP_CMA);
-	if (!handle) {
-		zcomp_stream_put(zram->comp);
-		atomic64_inc(&zram->stats.writestall);
-		handle = zs_malloc(zram->mem_pool, comp_len,
-				GFP_NOIO | __GFP_HIGHMEM |
-				__GFP_MOVABLE | __GFP_CMA);
-		if (handle)
-			goto compress_again;
->>>>>>> d28cabe7
 		return -ENOMEM;
 
 	return zcomp_compress(zram->comp, index, page, bio);
