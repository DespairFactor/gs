// SPDX-License-Identifier: GPL-2.0-only
/*
 * Copyright 2021 Google LLC.
 *
 */

#include "zuma.dtsi"

&bts_smc0 {
	reg = <0x0 0x27C4F534 0x4>;
};

&bts_smc1 {
	reg = <0x0 0x27D4F534 0x4>;
};

&bts_smc2 {
	reg = <0x0 0x27E4F534 0x4>;
};

&bts_smc3 {
	reg = <0x0 0x27F4F534 0x4>;
};

&drmdecon0 {
	afbc_clk_ppc_margin = <118>; /* additional 18% margin for afbc layer clock */
};

&drmdecon1 {
	afbc_clk_ppc_margin = <118>; /* additional 18% margin for afbc layer clock */
};

&drmdecon2 {
	afbc_clk_ppc_margin = <118>; /* additional 18% margin for afbc layer clock */
};

&dsu_lat {
	core-dev-table-cl0-low-latency-v2 =
		/* CL0         DSU */
		< 351000        324000
		615000        324000
		820000        324000
		975000        615000
		1098000       615000
		1197000       820000
		1328000       820000
		1475000       820000
		1548000       820000
		1704000       820000
		1844000       820000
		1950000       820000
		2024000       820000
		2098000       820000
		2147000       820000
		2253000       820000 >;

	core-dev-table-cl1-low-latency-v2 =
		/* CL1         DSU */
		< 402000        324000
		578000        615000
		697000        615000
		721000        615000
		910000        615000
		1082000       615000
		1221000       615000
		1328000       615000
		1418000       615000
		1549000       820000
		1622000       820000
		1836000       820000
		1999000       820000
		2130000       820000
		2245000       820000
		2352000       820000
		2450000       820000
		2550000       820000
		2600000       820000 >;

	core-dev-table-cl2-low-latency-v2 =
		/* CL2         DSU */
		< 500000        324000
		893000        615000
		1164000       615000
		1328000       820000
		1557000       975000
		1745000       975000
		1852000       975000
		1901000       975000
		2049000       975000
		2147000       975000
		2294000       975000
		2409000       975000
		2556000       975000
		2687000       975000
		2802000       975000
		2914000       975000
		3015000       975000
		3178000       975000
		3310000       975000 >;

	core-dev-table-cl0-base-v2 =
		<  324000        324000
		  1704000        324000 >;

	core-dev-table-cl1-base-v2 =
		<  402000       324000
		  2367000       324000 >;

	core-dev-table-cl2-base-v2 =
		<  500000       324000
		  2943000       324000 >;

	dsu-bci-table-v2 =
		/* DSU         BCI */
		< 324000        324000
		615000        575000
		820000        840000
		975000        840000 >;
};

&pixel_em {
		profiles =
			"default
				cpu0 {
				324000 33 24000
				615000 63 39000
				820000 84 56000
				975000 100 73000
				1098000 113 86000
				1197000 123 98000
				1328000 136 116000
				1475000 152 141000
				1548000 159 158000
				1704000 175 198000
				1844000 189 242000
				1950000 201 289000
				2024000 208 328000
				2098000 216 370000
				2147000 220 396000
				}
				cpu4 {
				402000 118 56000
				578000 170 84000
				697000 205 105000
				721000 212 107000
				910000 268 148000
				1082000 318 201000
				1221000 359 251000
				1328000 405 304000
				1418000 439 356000
				1549000 456 405000
				1622000 478 439000
				1836000 540 596000
				1999000 588 743000
				2130000 629 930000
				2245000 661 1122000
				2352000 692 1314000
				2450000 721 1515000
				}
				cpu8 {
				500000 171 121000
				893000 288 225000
				1164000 399 342000
				1328000 443 415000
				1557000 507 544000
				1745000 571 682000
				1852000 609 765000
				1901000 618 799000
				2049000 680 983000
				2147000 714 1134000
				2294000 748 1322000
				2409000 794 1481000
				2556000 850 1883000
				2687000 923 2377000
				2802000 972 2882000
				2914000 999 3465000
				3015000 1024 3954000
				}
			",
			"cam1
				cpu0 {
				324000 33 24000
				615000 63 39000
				820000 84 56000
				975000 100 73000
				1098000 113 86000
				1197000 123 98000
				1328000 136 116000
				1475000 152 141000
				1548000 159 158000
				1704000 175 198000
				1844000 189 242000
				1950000 201 289000
				2024000 208 328000
				2098000 216 370000
				2147000 220 396000
				}
				cpu4 {
				402000 118 56000
				578000 170 84000
				697000 205 105000
				721000 212 107000
				910000 268 148000
				1082000 318 201000
				1221000 359 251000
				1328000 405 304000
				1418000 439 356000
				1549000 456 405000
				1622000 478 439000
				1836000 540 596000
				1999000 588 743000
				2130000 629 930000
				2245000 661 1122000
				2352000 692 1314000
				2450000 721 1515000
				}
				cpu8 {
				500000 171 121000
				893000 288 225000
				1164000 399 342000
				1328000 443 415000
				1557000 507 544000
				1745000 571 682000
				1852000 609 765000
				1901000 618 799000
				2049000 680 983000
				2147000 714 1134000
				2294000 748 1322000
				2409000 794 1481000
				2556000 850 1883000
				2687000 923 2377000
				2802000 972 2882000
				2914000 999 3465000
				3015000 1024 3954000
				}
			",
			"cam2
				cpu0 {
				324000 33 24000
				615000 63 39000
				820000 84 56000
				975000 100 73000
				1098000 113 86000
				1197000 123 98000
				1328000 136 116000
				1475000 152 141000
				1548000 159 158000
				1704000 175 198000
				1844000 189 242000
				1950000 201 289000
				2024000 208 328000
				2098000 216 370000
				2147000 220 396000
				}
				cpu4 {
				402000 118 56000
				578000 170 84000
				697000 205 105000
				721000 212 107000
				910000 268 148000
				1082000 318 201000
				1221000 359 251000
				1328000 405 304000
				1418000 439 356000
				1549000 456 405000
				1622000 478 439000
				1836000 540 596000
				1999000 588 743000
				2130000 629 930000
				2245000 661 1122000
				2352000 692 1314000
				2450000 721 1515000
				}
				cpu8 {
				500000 171 121000
				893000 288 225000
				1164000 399 342000
				1328000 443 415000
				1557000 507 544000
				1745000 571 682000
				1852000 609 765000
				1901000 618 799000
				2049000 680 983000
				2147000 714 1134000
				2294000 748 1322000
				2409000 794 1481000
				2556000 850 1883000
				2687000 923 2377000
				2802000 972 2882000
				2914000 999 3465000
				3015000 1024 3954000
				}
			";
};

&aoc {
<<<<<<< HEAD
    skip-carveout-map = "true";
};

&bigwave {
	ip_ver = <0x0>;
=======
	skip-carveout-map = "true";
>>>>>>> da280a61
};<|MERGE_RESOLUTION|>--- conflicted
+++ resolved
@@ -294,13 +294,9 @@
 };
 
 &aoc {
-<<<<<<< HEAD
-    skip-carveout-map = "true";
+	skip-carveout-map = "true";
 };
 
 &bigwave {
 	ip_ver = <0x0>;
-=======
-	skip-carveout-map = "true";
->>>>>>> da280a61
 };