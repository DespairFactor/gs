// SPDX-License-Identifier: GPL-2.0-only
/*
 * Copyright 2022 Google LLC.
 *
 */

/ {
	edgetpu: rio@1A000000 {
		compatible = "google,edgetpu-zuma";
		#dma-address-cells = <1>;
		#dma-size-cells = <2>;
		/* TPU uses regions under 0x18000000 for special purpose */
<<<<<<< HEAD
		dma-window = <0x18000000 0xE7FFF000>;
		pasid-num-bits = <3>;
		/* Window of IOVAs available to each client's page-table */
		gcip-dma-window = <0x18000000 0xE7FFF000>;
=======
		/* use 32-bit DMA window for standard path, 36-bit DMA window for GCIP */
		dma-window = <0x18000000 0x0 0xE7FFF000>;
		gcip-dma-window = <0x18000000 0xF 0xE7FFF000>;
>>>>>>> d4d43be2
		reg = <0x0 0x1A000000 0x300000
		       0x0 0x1A300000 0x10000
		       0x0 0x1A3E0000 0x10000
		       0x0 0x1A3F0000 0x10000>;
		reg-names = "tpu", "cmu", "ssmt_d0", "ssmt_d1";
		interrupts = <0x00 IRQ_MAILBOX_TPU2AP_NS_TPU_0_TPU IRQ_TYPE_LEVEL_HIGH>,
			<0x00 IRQ_MAILBOX_TPU2AP_NS_TPU_1_TPU IRQ_TYPE_LEVEL_HIGH>,
			<0x00 IRQ_MAILBOX_TPU2AP_NS_TPU_2_TPU IRQ_TYPE_LEVEL_HIGH>,
			<0x00 IRQ_MAILBOX_TPU2AP_NS_TPU_3_TPU IRQ_TYPE_LEVEL_HIGH>,
			<0x00 IRQ_MAILBOX_TPU2AP_NS_TPU_4_TPU IRQ_TYPE_LEVEL_HIGH>,
			<0x00 IRQ_MAILBOX_TPU2AP_NS_TPU_5_TPU IRQ_TYPE_LEVEL_HIGH>,
			<0x00 IRQ_MAILBOX_TPU2AP_NS_TPU_6_TPU IRQ_TYPE_LEVEL_HIGH>,
			<0x00 IRQ_MAILBOX_TPU2AP_NS_TPU_7_TPU IRQ_TYPE_LEVEL_HIGH>,
			<0x00 IRQ_MAILBOX_TPU2AP_NS_TPU_8_TPU IRQ_TYPE_LEVEL_HIGH>,
			<0x00 IRQ_MAILBOX_TPU2AP_NS_TPU_9_TPU IRQ_TYPE_LEVEL_HIGH>,
			<0x00 IRQ_MAILBOX_TPU2AP_NS_TPU_10_TPU IRQ_TYPE_LEVEL_HIGH>,
			<0x00 IRQ_MAILBOX_TPU2AP_NS_TPU_11_TPU IRQ_TYPE_LEVEL_HIGH>,
			<0x00 IRQ_MAILBOX_TPU2AP_NS_TPU_12_TPU IRQ_TYPE_LEVEL_HIGH>,
			<0x00 IRQ_MAILBOX_TPU2AP_NS_TPU_13_TPU IRQ_TYPE_LEVEL_HIGH>,
			<0x00 IRQ_MAILBOX_TPU2AP_NS_TPU_14_TPU IRQ_TYPE_LEVEL_HIGH>,
			<0x00 IRQ_MAILBOX_TPU2AP_NS_TPU_15_TPU IRQ_TYPE_LEVEL_HIGH>;
		iommus = <&sysmmu_tpu>;
		samsung,iommu-group = <&iommu_group_tpu>;
		status = "okay";
		memory-region = <&tpu_fw_reserved>;
		edgetpu,shareability = <0x1A320000>; /* SYSREG_TPU */
		pmu-status-base = <0x15462504>; /* PMU TPU_STATUS */
		gsa-device=<&gsa>;
		gcip-dvfs-table-size = <8 2>; /*<row col>*/
		gcip-dvfs-table = <
		/* when updating gcip-dvfs-table, update gcip-dvfs-table-size as well
		 *        freq  power(mW)
		 *----------------------------------
		 */
			1119000 128
			1119000 128
			 967000 127
			 845000  95
			 712000  91
			 627000  73
			 455000  73
			 226000  59
		>;
	};

        tpu_cooling: tpu-cooling {
                #cooling-cells = <2>;
        };
};<|MERGE_RESOLUTION|>--- conflicted
+++ resolved
@@ -9,17 +9,11 @@
 		compatible = "google,edgetpu-zuma";
 		#dma-address-cells = <1>;
 		#dma-size-cells = <2>;
+		pasid-num-bits = <3>;
 		/* TPU uses regions under 0x18000000 for special purpose */
-<<<<<<< HEAD
-		dma-window = <0x18000000 0xE7FFF000>;
-		pasid-num-bits = <3>;
-		/* Window of IOVAs available to each client's page-table */
-		gcip-dma-window = <0x18000000 0xE7FFF000>;
-=======
 		/* use 32-bit DMA window for standard path, 36-bit DMA window for GCIP */
 		dma-window = <0x18000000 0x0 0xE7FFF000>;
 		gcip-dma-window = <0x18000000 0xF 0xE7FFF000>;
->>>>>>> d4d43be2
 		reg = <0x0 0x1A000000 0x300000
 		       0x0 0x1A300000 0x10000
 		       0x0 0x1A3E0000 0x10000
